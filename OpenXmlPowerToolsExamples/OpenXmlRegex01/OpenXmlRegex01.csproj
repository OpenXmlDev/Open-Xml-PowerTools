﻿<Project Sdk="Microsoft.NET.Sdk">
  <PropertyGroup>
    <OutputType>Exe</OutputType>
    <TargetFrameworks Condition="'$(OS)' == 'Windows_NT' ">net472;netcoreapp3.1</TargetFrameworks>
    <TargetFrameworks Condition="'$(OS)' != 'Windows_NT' ">netcoreapp3.1</TargetFrameworks>
    <LangVersion>8.0</LangVersion>
    <EnableNETAnalyzers>true</EnableNETAnalyzers>
    
  </PropertyGroup>

  <ItemGroup>
    <ProjectReference Include="..\..\OpenXmlPowerTools\OpenXmlPowerTools.csproj" />
<<<<<<< HEAD
=======
    <PackageReference Include="DocumentFormat.OpenXml" Version="2.11.3" />
    <PackageReference Include="Microsoft.CodeAnalysis.FxCopAnalyzers" Version="3.3.0">
      <PrivateAssets>all</PrivateAssets>
      <IncludeAssets>runtime; build; native; contentfiles; analyzers; buildtransitive</IncludeAssets>
    </PackageReference>
>>>>>>> fe53f8e9
  </ItemGroup>
</Project><|MERGE_RESOLUTION|>--- conflicted
+++ resolved
@@ -5,18 +5,10 @@
     <TargetFrameworks Condition="'$(OS)' != 'Windows_NT' ">netcoreapp3.1</TargetFrameworks>
     <LangVersion>8.0</LangVersion>
     <EnableNETAnalyzers>true</EnableNETAnalyzers>
-    
+
   </PropertyGroup>
 
   <ItemGroup>
     <ProjectReference Include="..\..\OpenXmlPowerTools\OpenXmlPowerTools.csproj" />
-<<<<<<< HEAD
-=======
-    <PackageReference Include="DocumentFormat.OpenXml" Version="2.11.3" />
-    <PackageReference Include="Microsoft.CodeAnalysis.FxCopAnalyzers" Version="3.3.0">
-      <PrivateAssets>all</PrivateAssets>
-      <IncludeAssets>runtime; build; native; contentfiles; analyzers; buildtransitive</IncludeAssets>
-    </PackageReference>
->>>>>>> fe53f8e9
   </ItemGroup>
 </Project>