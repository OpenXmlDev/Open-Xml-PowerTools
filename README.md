﻿# Open-XML-PowerTools

<<<<<<< HEAD
[![Build status](https://ci.appveyor.com/api/projects/status/2wq6a4b0q6akvy4n/branch/master?svg=true)](https://ci.appveyor.com/project/stesee/open-xml-powertools/branch/master)
 [![Nuget](https://img.shields.io/nuget/v/OpenXmlPowerToolsStandard.svg)](https://www.nuget.org/packages/OpenXmlPowerToolsStandard/) [![Codacy Badge](https://api.codacy.com/project/badge/Grade/73ab9db4912449f28d961e3ddad189b1)](https://app.codacy.com/gh/Codeuctivity/Open-Xml-PowerTools?utm_source=github.com&utm_medium=referral&utm_content=Codeuctivity/Open-Xml-PowerTools&utm_campaign=Badge_Grade_Dashboard)

=======
News
====
Welcome, Open-Xml-PowerTools users.  As you may have learned from the repo at OfficeDev/Open-Xml-PowerTools,
Microsoft is going to archive that repo, and will not be maintaining that repo in the future.

Eric White

Open-XML-PowerTools
===================
>>>>>>> c2dabce7
The Open XML PowerTools provides guidance and example code for programming with Open XML
Documents (DOCX, XLSX, and PPTX). It is based on, and extends the functionality
of the [Open XML SDK](https://github.com/OfficeDev/Open-XML-SDK).

It supports scenarios such as:

- Splitting DOCX/PPTX files into multiple files.
- Combining multiple DOCX/PPTX files into a single file.
- Populating content in template DOCX files with data from XML.
- Conversion of DOCX to HTML/CSS.
- Conversion of HTML/CSS to DOCX.
- Searching and replacing content in DOCX/PPTX using regular expressions.
- Managing tracked-revisions, including detecting tracked revisions, and accepting tracked revisions.
- Updating Charts in DOCX/PPTX files, including updating cached data, as well as the embedded XLSX.
- Comparing two DOCX files, producing a DOCX with revision tracking markup, and enabling retrieving a list of revisions.
- Retrieving metrics from DOCX files, including the hierarchy of styles used, the languages used, and the fonts used.
- Writing XLSX files using far simpler code than directly writing the markup, including a streaming approach that
  enables writing XLSX files with millions of rows.
- Extracting data (along with formatting) from spreadsheets.

<<<<<<< HEAD
## Build Instructions
=======
Copyright (c) Microsoft Corporation 2012-2017
Portions Copyright (c) Eric White Inc 2018-2019

Licensed under the MIT License.
See License in the project root for license information.

News
====
New Release!  Version 4.6.0
>>>>>>> c2dabce7

### Prerequisites

- Visual Studio 2019 or .NET CLI toolchain

### Build

With Visual Studio:

- Open `OpenXmlPowerTools.sln` in Visual Studio
- Rebuild the project
- Build the solution. To validate the build, open the Test Explorer. Click Run All.
- To run an example, set the example as the startup project, and press F5.

With .NET CLI toolchain:

<<<<<<< HEAD
- Run `dotnet build OpenXmlPowerTools.sln`
=======
- Run `dotnet build OpenXmlPowerTools.sln`

Change Log
==========

Version 4.6 : November 16, 2020
- Various small bug fixes

Version 4.5 : January 21, 2020
- Various changes and fixes to DocumentBuilder

Version 4.3 : June 13, 2016
- New WmlComparer module

Version 4.2 : December 11, 2015
- New SmlDataRetriever module
- New SmlCellFormatter module

Version 4.1.3 : November 2, 2015
- DocumentAssembler: Fix bug associated with duplicate bookmarks.
- DocumentAssembler: Enable processing of content controls / metadata in footer rows.
- DocumentAssembler: Avoid processing content controls used for purposes other than the DocumentAssembler template, including page numbers in footers, etc.

Version 4.1.2 : October 31, 2015
- HtmlToWmlConverter: Handle unknown elements by recursively processing descendants

Version 4.1.1 : October 21, 2015
- Fix to AddTypes.ps1 to compile WmlToHtmlConverter.cs instead of HtmlConverter.cs
- Fix to MettricsGetter.ps1 to correctly report whether a document contains tracked revisions
- Added some unit tests for PresentationBuilder

Version 4.1.0 : September 27, 2015
- New HtmlToWmlConverter module
- HtmlConverter generates non breaking spaces as #00a0 unicode charater, not &nbsp; entity.

Version 4.0.0 : August 6, 2015
- New DocumentAssember module
- New SpreadsheetWriter module
- New Cmdlet: Complete-DocxTemplateFromXml
- Fix DocumentBuilder: deal with headers / footers more rationally
- Enhance DocumentBuilder: add option to discard headers / footers from section (but keep layout of section)
- Fix RevisionAccepter: deal with w:moveTo immediately before a table
- New test document library in the TestFiles directory
- XUnit tests
- Cleaned up build system
- Build using the open source Open-Xml-SDK and the new System.IO.Packaging by default
- Back port to .NET 3.5
- Rename the PowerShell module to Open-Xml-PowerTools

Version 3.1.11 : June 30, 2015
- Updated projects and solutions to build with the open source Open XML SDK and new System.IO.Packaging

Version 3.1.10 : June 14, 2015
- Changed Out-Xlsx Cmdlet to C# implementation
- Fix Add-DocxText

Version 3.1.09 : April 20, 2015
- Fix OpenXmlRegex: PowerPoint 2007 and xml:space issues, causing 2007 to not open PPTX's

Version 3.1.08 : March 13, 2015
- Added Out-Xlsx Cmdlet

Version 3.1.07 : February 9, 2015
- Added Merge-Pptx Cmdlet
- Added New-Pptx Cmdlet
- Added New-PmlDocument
- Fixed help for Merge-Docx
- Don't throw duplicate attribute exception when running FormattingAssembler.AssembleFormatting
  twice on same document.

Version 3.1.06 : February 7, 2015
- Added Expand-DocxFormatting Cmdlet
- Cmdlets do not keep a handle to the current directory, preventing deletion of the directory.
- Added additional tests to Test-OxPtCmdlets

Version 3.1.05 : January 29, 2015
- Added GetListItemText_zh_CN.cs
- Fixed GetListItemText_fr_FR.cs
- Partially fixed GetListItemText_ru_RU.cs
- Fixed GetListItemText_Default.cs
- Added better support in ListItemRetriever.cs
- Added FileUtils class in PtUtil.cs

Version 3.1.04 : December 17, 2014
- Added Get-DocxMetrics Cmdlet
- Added New-WmlDocument Cmdlet
- Added MetricsGetter.cs module
- Added MettricsGetter01.cs module, along with sample documents
- Reworked Add-DocxText, new style of using it with New-WmlDocument

Version 3.1.03 : December 9, 2014
- Added ChartUpdater.cs module
- Added ChartUpdater01.cs module, along with sample documents
- Added Test-OxPtCmdlets Cmdlet

Version 3.1.02 : December 1, 2014
- Added Add-DocxText Cmdlet

Version 3.1.01 : November 23, 2014
- Added Convert-DocxToHtml Cmdlet
- Added Chinese and Hebrew sample documents
- Cmdlets in this release
	Clear-DocxTrackedRevision
	Convert-DocxToHtml
	ConvertFrom-Base64
	ConvertFrom-FlatOpc
	ConvertTo-Base64
	ConvertTo-FlatOpc
	Get-OpenXmlValidationErrors
	Merge-Docx
	New-Docx
	Test-OpenXmlValid

Version 3.1.00 : November 13, 2014
- Changed installation process - no longer requires compilation using Visual Studio
- Added ConvertTo-FlatOpc Cmdlet
- Added ConvertFrom-FlatOpc Cmdlet
- Changed parameters for Test-OpenXmlValid, Get-OpenXmlValidationErrors
- Removed the unnecessary 1/2 second sleep when doing Word automation in the New-Docx Cmdlet

Version 3.0.00 : October 29, 2014
- New release of cmdlets that are written as 'Advanced Functions' instead of in C#.

This project has adopted the [Microsoft Open Source Code of Conduct](https://opensource.microsoft.com/codeofconduct/). For more information, see the [Code of Conduct FAQ](https://opensource.microsoft.com/codeofconduct/faq/) or contact [opencode@microsoft.com](mailto:opencode@microsoft.com) with any additional questions or comments.
>>>>>>> c2dabce7
<|MERGE_RESOLUTION|>--- conflicted
+++ resolved
@@ -1,20 +1,8 @@
 ﻿# Open-XML-PowerTools
 
-<<<<<<< HEAD
 [![Build status](https://ci.appveyor.com/api/projects/status/2wq6a4b0q6akvy4n/branch/master?svg=true)](https://ci.appveyor.com/project/stesee/open-xml-powertools/branch/master)
- [![Nuget](https://img.shields.io/nuget/v/OpenXmlPowerToolsStandard.svg)](https://www.nuget.org/packages/OpenXmlPowerToolsStandard/) [![Codacy Badge](https://api.codacy.com/project/badge/Grade/73ab9db4912449f28d961e3ddad189b1)](https://app.codacy.com/gh/Codeuctivity/Open-Xml-PowerTools?utm_source=github.com&utm_medium=referral&utm_content=Codeuctivity/Open-Xml-PowerTools&utm_campaign=Badge_Grade_Dashboard)
+[![Nuget](https://img.shields.io/nuget/v/OpenXmlPowerToolsStandard.svg)](https://www.nuget.org/packages/OpenXmlPowerToolsStandard/) [![Codacy Badge](https://api.codacy.com/project/badge/Grade/73ab9db4912449f28d961e3ddad189b1)](https://app.codacy.com/gh/Codeuctivity/Open-Xml-PowerTools?utm_source=github.com&utm_medium=referral&utm_content=Codeuctivity/Open-Xml-PowerTools&utm_campaign=Badge_Grade_Dashboard)
 
-=======
-News
-====
-Welcome, Open-Xml-PowerTools users.  As you may have learned from the repo at OfficeDev/Open-Xml-PowerTools,
-Microsoft is going to archive that repo, and will not be maintaining that repo in the future.
-
-Eric White
-
-Open-XML-PowerTools
-===================
->>>>>>> c2dabce7
 The Open XML PowerTools provides guidance and example code for programming with Open XML
 Documents (DOCX, XLSX, and PPTX). It is based on, and extends the functionality
 of the [Open XML SDK](https://github.com/OfficeDev/Open-XML-SDK).
@@ -35,19 +23,7 @@
   enables writing XLSX files with millions of rows.
 - Extracting data (along with formatting) from spreadsheets.
 
-<<<<<<< HEAD
 ## Build Instructions
-=======
-Copyright (c) Microsoft Corporation 2012-2017
-Portions Copyright (c) Eric White Inc 2018-2019
-
-Licensed under the MIT License.
-See License in the project root for license information.
-
-News
-====
-New Release!  Version 4.6.0
->>>>>>> c2dabce7
 
 ### Prerequisites
 
@@ -64,131 +40,4 @@
 
 With .NET CLI toolchain:
 
-<<<<<<< HEAD
-- Run `dotnet build OpenXmlPowerTools.sln`
-=======
-- Run `dotnet build OpenXmlPowerTools.sln`
-
-Change Log
-==========
-
-Version 4.6 : November 16, 2020
-- Various small bug fixes
-
-Version 4.5 : January 21, 2020
-- Various changes and fixes to DocumentBuilder
-
-Version 4.3 : June 13, 2016
-- New WmlComparer module
-
-Version 4.2 : December 11, 2015
-- New SmlDataRetriever module
-- New SmlCellFormatter module
-
-Version 4.1.3 : November 2, 2015
-- DocumentAssembler: Fix bug associated with duplicate bookmarks.
-- DocumentAssembler: Enable processing of content controls / metadata in footer rows.
-- DocumentAssembler: Avoid processing content controls used for purposes other than the DocumentAssembler template, including page numbers in footers, etc.
-
-Version 4.1.2 : October 31, 2015
-- HtmlToWmlConverter: Handle unknown elements by recursively processing descendants
-
-Version 4.1.1 : October 21, 2015
-- Fix to AddTypes.ps1 to compile WmlToHtmlConverter.cs instead of HtmlConverter.cs
-- Fix to MettricsGetter.ps1 to correctly report whether a document contains tracked revisions
-- Added some unit tests for PresentationBuilder
-
-Version 4.1.0 : September 27, 2015
-- New HtmlToWmlConverter module
-- HtmlConverter generates non breaking spaces as #00a0 unicode charater, not &nbsp; entity.
-
-Version 4.0.0 : August 6, 2015
-- New DocumentAssember module
-- New SpreadsheetWriter module
-- New Cmdlet: Complete-DocxTemplateFromXml
-- Fix DocumentBuilder: deal with headers / footers more rationally
-- Enhance DocumentBuilder: add option to discard headers / footers from section (but keep layout of section)
-- Fix RevisionAccepter: deal with w:moveTo immediately before a table
-- New test document library in the TestFiles directory
-- XUnit tests
-- Cleaned up build system
-- Build using the open source Open-Xml-SDK and the new System.IO.Packaging by default
-- Back port to .NET 3.5
-- Rename the PowerShell module to Open-Xml-PowerTools
-
-Version 3.1.11 : June 30, 2015
-- Updated projects and solutions to build with the open source Open XML SDK and new System.IO.Packaging
-
-Version 3.1.10 : June 14, 2015
-- Changed Out-Xlsx Cmdlet to C# implementation
-- Fix Add-DocxText
-
-Version 3.1.09 : April 20, 2015
-- Fix OpenXmlRegex: PowerPoint 2007 and xml:space issues, causing 2007 to not open PPTX's
-
-Version 3.1.08 : March 13, 2015
-- Added Out-Xlsx Cmdlet
-
-Version 3.1.07 : February 9, 2015
-- Added Merge-Pptx Cmdlet
-- Added New-Pptx Cmdlet
-- Added New-PmlDocument
-- Fixed help for Merge-Docx
-- Don't throw duplicate attribute exception when running FormattingAssembler.AssembleFormatting
-  twice on same document.
-
-Version 3.1.06 : February 7, 2015
-- Added Expand-DocxFormatting Cmdlet
-- Cmdlets do not keep a handle to the current directory, preventing deletion of the directory.
-- Added additional tests to Test-OxPtCmdlets
-
-Version 3.1.05 : January 29, 2015
-- Added GetListItemText_zh_CN.cs
-- Fixed GetListItemText_fr_FR.cs
-- Partially fixed GetListItemText_ru_RU.cs
-- Fixed GetListItemText_Default.cs
-- Added better support in ListItemRetriever.cs
-- Added FileUtils class in PtUtil.cs
-
-Version 3.1.04 : December 17, 2014
-- Added Get-DocxMetrics Cmdlet
-- Added New-WmlDocument Cmdlet
-- Added MetricsGetter.cs module
-- Added MettricsGetter01.cs module, along with sample documents
-- Reworked Add-DocxText, new style of using it with New-WmlDocument
-
-Version 3.1.03 : December 9, 2014
-- Added ChartUpdater.cs module
-- Added ChartUpdater01.cs module, along with sample documents
-- Added Test-OxPtCmdlets Cmdlet
-
-Version 3.1.02 : December 1, 2014
-- Added Add-DocxText Cmdlet
-
-Version 3.1.01 : November 23, 2014
-- Added Convert-DocxToHtml Cmdlet
-- Added Chinese and Hebrew sample documents
-- Cmdlets in this release
-	Clear-DocxTrackedRevision
-	Convert-DocxToHtml
-	ConvertFrom-Base64
-	ConvertFrom-FlatOpc
-	ConvertTo-Base64
-	ConvertTo-FlatOpc
-	Get-OpenXmlValidationErrors
-	Merge-Docx
-	New-Docx
-	Test-OpenXmlValid
-
-Version 3.1.00 : November 13, 2014
-- Changed installation process - no longer requires compilation using Visual Studio
-- Added ConvertTo-FlatOpc Cmdlet
-- Added ConvertFrom-FlatOpc Cmdlet
-- Changed parameters for Test-OpenXmlValid, Get-OpenXmlValidationErrors
-- Removed the unnecessary 1/2 second sleep when doing Word automation in the New-Docx Cmdlet
-
-Version 3.0.00 : October 29, 2014
-- New release of cmdlets that are written as 'Advanced Functions' instead of in C#.
-
-This project has adopted the [Microsoft Open Source Code of Conduct](https://opensource.microsoft.com/codeofconduct/). For more information, see the [Code of Conduct FAQ](https://opensource.microsoft.com/codeofconduct/faq/) or contact [opencode@microsoft.com](mailto:opencode@microsoft.com) with any additional questions or comments.
->>>>>>> c2dabce7
+- Run `dotnet build OpenXmlPowerTools.sln`