<<<<<<< HEAD
﻿using System;
using System.Diagnostics;
=======
﻿// Copyright (c) Microsoft. All rights reserved.
// Licensed under the MIT license. See LICENSE file in the project root for full license information.

using System;
>>>>>>> a053f93c
using System.Text;

namespace OpenXmlPowerTools
{
    internal class CorrelatedSequence
    {
#if DEBUG
        public string SourceFile;
        public int SourceLine;
#endif

        public CorrelatedSequence()
        {
#if DEBUG
            SourceFile = new System.Diagnostics.StackTrace(true).GetFrame(1).GetFileName();
            SourceLine = new System.Diagnostics.StackTrace(true).GetFrame(1).GetFileLineNumber();
#endif
        }

        public CorrelationStatus CorrelationStatus { get; set; }

        // if ComparisonUnitList1 == null and ComparisonUnitList2 contains sequence, then inserted content.
        // if ComparisonUnitList2 == null and ComparisonUnitList1 contains sequence, then deleted content.
        // if ComparisonUnitList2 contains sequence and ComparisonUnitList1 contains sequence, then either is Unknown or Equal.
        public ComparisonUnit[] ComparisonUnitArray1 { get; set; }

        public ComparisonUnit[] ComparisonUnitArray2 { get; set; }

        public override string ToString()
        {
            var sb = new StringBuilder();
            const string indentString = "  ";
            const string indentString4 = "    ";
            sb.Append("CorrelatedSequence =====" + Environment.NewLine);
#if DEBUG
            sb.Append(indentString + "Created at Line: " + SourceLine + Environment.NewLine);
#endif
            sb.Append(indentString + "CorrelatedItem =====" + Environment.NewLine);
            sb.Append(indentString4 + "CorrelationStatus: " + CorrelationStatus + Environment.NewLine);
            if (CorrelationStatus == CorrelationStatus.Equal)
            {
                sb.Append(indentString4 + "ComparisonUnitList =====" + Environment.NewLine);
                foreach (ComparisonUnit item in ComparisonUnitArray2)
                    sb.Append(item.ToString(6) + Environment.NewLine);
            }
            else
            {
                if (ComparisonUnitArray1 != null)
                {
                    sb.Append(indentString4 + "ComparisonUnitList1 =====" + Environment.NewLine);
                    foreach (ComparisonUnit item in ComparisonUnitArray1)
                        sb.Append(item.ToString(6) + Environment.NewLine);
                }

                if (ComparisonUnitArray2 != null)
                {
                    sb.Append(indentString4 + "ComparisonUnitList2 =====" + Environment.NewLine);
                    foreach (ComparisonUnit item in ComparisonUnitArray2)
                        sb.Append(item.ToString(6) + Environment.NewLine);
                }
            }

            return sb.ToString();
        }
    }
}<|MERGE_RESOLUTION|>--- conflicted
+++ resolved
@@ -1,12 +1,7 @@
-<<<<<<< HEAD
-﻿using System;
-using System.Diagnostics;
-=======
 ﻿// Copyright (c) Microsoft. All rights reserved.
 // Licensed under the MIT license. See LICENSE file in the project root for full license information.
 
 using System;
->>>>>>> a053f93c
 using System.Text;
 
 namespace OpenXmlPowerTools
