﻿using DocumentFormat.OpenXml.Packaging;
using DocumentFormat.OpenXml.Validation;
using System;
using System.Collections.Generic;
using System.Drawing;
using System.Globalization;
using System.IO;
using System.IO.Packaging;
using System.Linq;
using System.Text;
using System.Xml.Linq;

namespace OpenXmlPowerTools
{
    public class MetricsGetterSettings
    {
        public bool IncludeTextInContentControls { get; set; }
        public bool IncludeXlsxTableCellData { get; set; }
        public bool RetrieveNamespaceList { get; set; }
        public bool RetrieveContentTypeList { get; set; }
    }

    public class MetricsGetter
    {
        private static Lazy<Graphics> Graphics { get; } = new Lazy<Graphics>(() =>
        {
            Image image = new Bitmap(1, 1);
            return System.Drawing.Graphics.FromImage(image);
        });

        public static XElement GetMetrics(string fileName, MetricsGetterSettings settings)
        {
            var fi = new FileInfo(fileName);
            if (!fi.Exists)
            {
                throw new FileNotFoundException("{0} does not exist.", fi.FullName);
            }

            if (Util.IsWordprocessingML(fi.Extension))
            {
                var wmlDoc = new WmlDocument(fi.FullName, true);
                return GetDocxMetrics(wmlDoc, settings);
            }
            if (Util.IsSpreadsheetML(fi.Extension))
            {
                var smlDoc = new SmlDocument(fi.FullName, true);
                return GetXlsxMetrics(smlDoc, settings);
            }
            if (Util.IsPresentationML(fi.Extension))
            {
                var pmlDoc = new PmlDocument(fi.FullName, true);
                return GetPptxMetrics(pmlDoc, settings);
            }
            return null;
        }

        public static XElement GetDocxMetrics(WmlDocument wmlDoc, MetricsGetterSettings settings)
        {
            try
            {
                using var ms = new MemoryStream();
                ms.Write(wmlDoc.DocumentByteArray, 0, wmlDoc.DocumentByteArray.Length);
                using var document = WordprocessingDocument.Open(ms, true);
                var hasTrackedRevisions = RevisionAccepter.HasTrackedRevisions(document);
                if (hasTrackedRevisions)
                {
                    RevisionAccepter.AcceptRevisions(document);
                }

                var metrics1 = GetWmlMetrics(wmlDoc.FileName, false, document, settings);
                if (hasTrackedRevisions)
                {
                    metrics1.Add(new XElement(H.RevisionTracking, new XAttribute(H.Val, true)));
                }

                return metrics1;
            }
            catch (OpenXmlPowerToolsException e)
            {
                if (e.ToString().Contains("Invalid Hyperlink"))
                {
                    using (var ms = new MemoryStream())
                    {
                        ms.Write(wmlDoc.DocumentByteArray, 0, wmlDoc.DocumentByteArray.Length);
                        UriFixer.FixInvalidUri(ms, brokenUri => FixUri());
                        wmlDoc = new WmlDocument("dummy.docx", ms.ToArray());
                    }
                    using (var ms = new MemoryStream())
                    {
                        ms.Write(wmlDoc.DocumentByteArray, 0, wmlDoc.DocumentByteArray.Length);
                        using var document = WordprocessingDocument.Open(ms, true);
                        var hasTrackedRevisions = RevisionAccepter.HasTrackedRevisions(document);
                        if (hasTrackedRevisions)
                        {
                            RevisionAccepter.AcceptRevisions(document);
                        }

                        var metrics2 = GetWmlMetrics(wmlDoc.FileName, true, document, settings);
                        if (hasTrackedRevisions)
                        {
                            metrics2.Add(new XElement(H.RevisionTracking, new XAttribute(H.Val, true)));
                        }

                        return metrics2;
                    }
                }
            }
            var metrics = new XElement(H.Metrics,
                new XAttribute(H.FileName, wmlDoc.FileName),
                new XAttribute(H.FileType, "WordprocessingML"),
                new XAttribute(H.Error, "Unknown error, metrics not determined"));
            return metrics;
        }

        private static int _getTextWidth(FontFamily ff, FontStyle fs, decimal sz, string text)
        {
            try
            {
                using var f = new Font(ff, (float)sz / 2f, fs);
                var proposedSize = new Size(int.MaxValue, int.MaxValue);
                var sf = Graphics.Value.MeasureString(text, f, proposedSize);
                return (int)sf.Width;
            }
            catch
            {
                return 0;
            }
        }

        public static int GetTextWidth(FontFamily ff, FontStyle fs, decimal sz, string text)
        {
            try
            {
                return _getTextWidth(ff, fs, sz, text);
            }
            catch (ArgumentException)
            {
                try
                {
                    const FontStyle fs2 = FontStyle.Regular;
                    return _getTextWidth(ff, fs2, sz, text);
                }
                catch (ArgumentException)
                {
                    const FontStyle fs2 = FontStyle.Bold;
                    try
                    {
                        return _getTextWidth(ff, fs2, sz, text);
                    }
                    catch (ArgumentException)
                    {
                        // if both regular and bold fail, then get metrics for Times New Roman
                        // use the original FontStyle (in fs)
                        var ff2 = new FontFamily("Times New Roman");
                        return _getTextWidth(ff2, fs, sz, text);
                    }
                }
            }
            catch (OverflowException)
            {
                // This happened on Azure but interestingly enough not while testing locally.
                return 0;
            }
        }

        private static Uri FixUri()
        {
            return new Uri("http://broken-link/");
        }

        private static XElement GetWmlMetrics(string fileName, bool invalidHyperlink, WordprocessingDocument wDoc, MetricsGetterSettings settings)
        {
            var parts = new XElement(H.Parts,
                wDoc.GetAllParts().Select(part =>
                {
                    return GetMetricsForWmlPart(part, settings);
                }));
            if (!parts.HasElements)
            {
                parts = null;
            }

            var metrics = new XElement(H.Metrics,
                new XAttribute(H.FileName, fileName),
                new XAttribute(H.FileType, "WordprocessingML"),
                GetStyleHierarchy(wDoc),
                GetMiscWmlMetrics(wDoc, invalidHyperlink),
                parts,
                settings.RetrieveNamespaceList ? RetrieveNamespaceList(wDoc) : null,
                settings.RetrieveContentTypeList ? RetrieveContentTypeList(wDoc) : null
                );
            return metrics;
        }

        private static XElement RetrieveContentTypeList(OpenXmlPackage oxPkg)
        {
            var pkg = oxPkg.Package;

            var nonRelationshipParts = pkg.GetParts().Cast<ZipPackagePart>().Where(p => p.ContentType != "application/vnd.openxmlformats-package.relationships+xml");
            var contentTypes = nonRelationshipParts
                .Select(p => p.ContentType)
                .OrderBy(t => t)
                .Distinct();
            var xe = new XElement(H.ContentTypes,
                contentTypes.Select(ct => new XElement(H.ContentType, new XAttribute(H.Val, ct))));
            return xe;
        }

        private static XElement RetrieveNamespaceList(OpenXmlPackage oxPkg)
        {
            var pkg = oxPkg.Package;

            var nonRelationshipParts = pkg.GetParts().Cast<ZipPackagePart>().Where(p => p.ContentType != "application/vnd.openxmlformats-package.relationships+xml");
            var xmlParts = nonRelationshipParts
                .Where(p => p.ContentType.ToLower().EndsWith("xml"));

            var uniqueNamespaces = new HashSet<string>();
            foreach (var xp in xmlParts)
            {
                using var st = xp.GetStream();
                try
                {
                    var xdoc = XDocument.Load(st);
                    var namespaces = xdoc
                        .Descendants()
                        .Attributes()
                        .Where(a => a.IsNamespaceDeclaration)
                        .Select(a => string.Format("{0}|{1}", a.Name.LocalName, a.Value))
                        .OrderBy(t => t)
                        .Distinct()
                        .ToList();
                    foreach (var item in namespaces)
                    {
                        uniqueNamespaces.Add(item);
                    }
                }
                // if catch exception, forget about it.  Just trying to get a most complete survey possible of all namespaces in all documents.
                // if caught exception, chances are the document is bad anyway.
                catch (Exception)
                {
                    continue;
                }
            }
            var xe = new XElement(H.Namespaces,
                uniqueNamespaces.OrderBy(t => t).Select(n =>
                {
                    var spl = n.Split('|');
                    return new XElement(H.Namespace,
                        new XAttribute(H.NamespacePrefix, spl[0]),
                        new XAttribute(H.NamespaceName, spl[1]));
                }));
            return xe;
        }

        private static List<XElement> GetMiscWmlMetrics(WordprocessingDocument document, bool invalidHyperlink)
        {
            var metrics = new List<XElement>();
            var notes = new List<string>();
            var elementCountDictionary = new Dictionary<XName, int>();

            if (invalidHyperlink)
            {
                metrics.Add(new XElement(H.InvalidHyperlink, new XAttribute(H.Val, invalidHyperlink)));
            }

            var valid = ValidateWordprocessingDocument(document, metrics, notes, elementCountDictionary);
            if (invalidHyperlink)
            {
            }

            return metrics;
        }

        private static bool ValidateWordprocessingDocument(WordprocessingDocument wDoc, List<XElement> metrics, List<string> notes, Dictionary<XName, int> metricCountDictionary)
        {
            var valid = ValidateAgainstSpecificVersion(wDoc, metrics, DocumentFormat.OpenXml.FileFormatVersions.Office2007, H.SdkValidationError2007);
            valid |= ValidateAgainstSpecificVersion(wDoc, metrics, DocumentFormat.OpenXml.FileFormatVersions.Office2010, H.SdkValidationError2010);
            valid |= ValidateAgainstSpecificVersion(wDoc, metrics, DocumentFormat.OpenXml.FileFormatVersions.Office2013, H.SdkValidationError2013);

            var elementCount = 0;
            var paragraphCount = 0;
            var textCount = 0;
            foreach (var part in wDoc.ContentParts())
            {
                var xDoc = part.GetXDocument();
                foreach (var e in xDoc.Descendants())
                {
                    if (e.Name == W.txbxContent)
                    {
                        IncrementMetric(metricCountDictionary, H.TextBox);
                    }
                    else if (e.Name == W.sdt)
                    {
                        IncrementMetric(metricCountDictionary, H.ContentControl);
                    }
                    else if (e.Name == W.customXml)
                    {
                        IncrementMetric(metricCountDictionary, H.CustomXmlMarkup);
                    }
                    else if (e.Name == W.fldChar)
                    {
                        IncrementMetric(metricCountDictionary, H.ComplexField);
                    }
                    else if (e.Name == W.fldSimple)
                    {
                        IncrementMetric(metricCountDictionary, H.SimpleField);
                    }
                    else if (e.Name == W.altChunk)
                    {
                        IncrementMetric(metricCountDictionary, H.AltChunk);
                    }
                    else if (e.Name == W.tbl)
                    {
                        IncrementMetric(metricCountDictionary, H.Table);
                    }
                    else if (e.Name == W.hyperlink)
                    {
                        IncrementMetric(metricCountDictionary, H.Hyperlink);
                    }
                    else if (e.Name == W.framePr)
                    {
                        IncrementMetric(metricCountDictionary, H.LegacyFrame);
                    }
                    else if (e.Name == W.control)
                    {
                        IncrementMetric(metricCountDictionary, H.ActiveX);
                    }
                    else if (e.Name == W.subDoc)
                    {
                        IncrementMetric(metricCountDictionary, H.SubDocument);
                    }
                    else if (e.Name == VML.imagedata || e.Name == VML.fill || e.Name == VML.stroke || e.Name == A.blip)
                    {
                        var relId = (string)e.Attribute(R.embed);
                        if (relId != null)
                        {
                            ValidateImageExists(part, relId, metricCountDictionary);
                        }

                        relId = (string)e.Attribute(R.pict);
                        if (relId != null)
                        {
                            ValidateImageExists(part, relId, metricCountDictionary);
                        }

                        relId = (string)e.Attribute(R.id);
                        if (relId != null)
                        {
                            ValidateImageExists(part, relId, metricCountDictionary);
                        }
                    }

                    if (part.Uri == wDoc.MainDocumentPart.Uri)
                    {
                        elementCount++;
                        if (e.Name == W.p)
                        {
                            paragraphCount++;
                        }

                        if (e.Name == W.t)
                        {
                            textCount += ((string)e).Length;
                        }
                    }
                }
            }

            foreach (var item in metricCountDictionary)
            {
                metrics.Add(
                    new XElement(item.Key, new XAttribute(H.Val, item.Value)));
            }

            metrics.Add(new XElement(H.ElementCount, new XAttribute(H.Val, elementCount)));
            metrics.Add(new XElement(H.AverageParagraphLength, new XAttribute(H.Val, (int)(textCount / (double)paragraphCount))));

            if (wDoc.GetAllParts().Any(part => part.ContentType == "application/vnd.openxmlformats-officedocument.spreadsheetml.sheet"))
            {
                metrics.Add(new XElement(H.EmbeddedXlsx, new XAttribute(H.Val, true)));
            }

            NumberingFormatListAssembly(wDoc, metrics);

            var wxDoc = wDoc.MainDocumentPart.GetXDocument();

            foreach (var d in wxDoc.Descendants())
            {
                if (d.Name == W.saveThroughXslt)
                {
                    var rid = (string)d.Attribute(R.id);
                    var tempExternalRelationship = wDoc
                        .MainDocumentPart
                        .DocumentSettingsPart
                        .ExternalRelationships
                        .FirstOrDefault(h => h.Id == rid);
                    if (tempExternalRelationship == null)
                    {
                        metrics.Add(new XElement(H.InvalidSaveThroughXslt, new XAttribute(H.Val, true)));
                    }

                    valid = false;
                }
                else if (d.Name == W.trackRevisions)
                {
                    metrics.Add(new XElement(H.TrackRevisionsEnabled, new XAttribute(H.Val, true)));
                }
                else if (d.Name == W.documentProtection)
                {
                    metrics.Add(new XElement(H.DocumentProtection, new XAttribute(H.Val, true)));
                }
            }

            FontAndCharSetAnalysis(wDoc, metrics, notes);

            return valid;
        }

        private static bool ValidateAgainstSpecificVersion(WordprocessingDocument wDoc, List<XElement> metrics, DocumentFormat.OpenXml.FileFormatVersions versionToValidateAgainst, XName versionSpecificMetricName)
        {
            var validator = new OpenXmlValidator(versionToValidateAgainst);
            var errors = validator.Validate(wDoc);
            var valid = !errors.Any();
            if (!valid)
            {
                if (!metrics.Any(e => e.Name == H.SdkValidationError))
                {
                    metrics.Add(new XElement(H.SdkValidationError, new XAttribute(H.Val, true)));
                }

                metrics.Add(new XElement(versionSpecificMetricName, new XAttribute(H.Val, true),
                    errors.Take(3).Select(err =>
                    {
                        var sb = new StringBuilder();
                        if (err.Description.Length > 300)
                        {
                            sb.Append(PtUtils.MakeValidXml(err.Description.Substring(0, 300) + " ... elided ...") + Environment.NewLine);
                        }
                        else
                        {
                            sb.Append(PtUtils.MakeValidXml(err.Description) + Environment.NewLine);
                        }

                        sb.Append("  in part " + PtUtils.MakeValidXml(err.Part.Uri.ToString()) + Environment.NewLine);
                        sb.Append("  at " + PtUtils.MakeValidXml(err.Path.XPath) + Environment.NewLine);
                        return sb.ToString();
                    })));
            }
            return valid;
        }

        private static bool ValidateAgainstSpecificVersion(SpreadsheetDocument sDoc, List<XElement> metrics, DocumentFormat.OpenXml.FileFormatVersions versionToValidateAgainst, XName versionSpecificMetricName)
        {
            var validator = new OpenXmlValidator(versionToValidateAgainst);
            var errors = validator.Validate(sDoc);
            var valid = !errors.Any();
            if (!valid)
            {
                if (!metrics.Any(e => e.Name == H.SdkValidationError))
                {
                    metrics.Add(new XElement(H.SdkValidationError, new XAttribute(H.Val, true)));
                }

                metrics.Add(new XElement(versionSpecificMetricName, new XAttribute(H.Val, true),
                    errors.Take(3).Select(err =>
                    {
                        var sb = new StringBuilder();
                        if (err.Description.Length > 300)
                        {
                            sb.Append(PtUtils.MakeValidXml(err.Description.Substring(0, 300) + " ... elided ...") + Environment.NewLine);
                        }
                        else
                        {
                            sb.Append(PtUtils.MakeValidXml(err.Description) + Environment.NewLine);
                        }

                        sb.Append("  in part " + PtUtils.MakeValidXml(err.Part.Uri.ToString()) + Environment.NewLine);
                        sb.Append("  at " + PtUtils.MakeValidXml(err.Path.XPath) + Environment.NewLine);
                        return sb.ToString();
                    })));
            }
            return valid;
        }

        private static bool ValidateAgainstSpecificVersion(PresentationDocument pDoc, List<XElement> metrics, DocumentFormat.OpenXml.FileFormatVersions versionToValidateAgainst, XName versionSpecificMetricName)
        {
            var validator = new OpenXmlValidator(versionToValidateAgainst);
            var errors = validator.Validate(pDoc);
            var valid = !errors.Any();
            if (!valid)
            {
                if (!metrics.Any(e => e.Name == H.SdkValidationError))
                {
                    metrics.Add(new XElement(H.SdkValidationError, new XAttribute(H.Val, true)));
                }

                metrics.Add(new XElement(versionSpecificMetricName, new XAttribute(H.Val, true),
                    errors.Take(3).Select(err =>
                    {
                        var sb = new StringBuilder();
                        if (err.Description.Length > 300)
                        {
                            sb.Append(PtUtils.MakeValidXml(err.Description.Substring(0, 300) + " ... elided ...") + Environment.NewLine);
                        }
                        else
                        {
                            sb.Append(PtUtils.MakeValidXml(err.Description) + Environment.NewLine);
                        }

                        sb.Append("  in part " + PtUtils.MakeValidXml(err.Part.Uri.ToString()) + Environment.NewLine);
                        sb.Append("  at " + PtUtils.MakeValidXml(err.Path.XPath) + Environment.NewLine);
                        return sb.ToString();
                    })));
            }
            return valid;
        }

        private static void IncrementMetric(Dictionary<XName, int> metricCountDictionary, XName xName)
        {
            if (metricCountDictionary.ContainsKey(xName))
            {
                metricCountDictionary[xName] = metricCountDictionary[xName] + 1;
            }
            else
            {
                metricCountDictionary.Add(xName, 1);
            }
        }

        private static void ValidateImageExists(OpenXmlPart part, string relId, Dictionary<XName, int> metrics)
        {
            var imagePart = part.Parts.FirstOrDefault(ipp => ipp.RelationshipId == relId);
            if (imagePart == null)
            {
                IncrementMetric(metrics, H.ReferenceToNullImage);
            }
        }

        private static void NumberingFormatListAssembly(WordprocessingDocument wDoc, List<XElement> metrics)
        {
            var numFmtList = new List<string>();
            foreach (var part in wDoc.ContentParts())
            {
                var xDoc = part.GetXDocument();
                numFmtList = numFmtList.Concat(xDoc
                    .Descendants(W.p)
                    .Select(p =>
                    {
                        ListItemRetriever.RetrieveListItem(wDoc, p, null);
                        var lif = p.Annotation<ListItemRetriever.ListItemInfo>();
                        if (lif != null && lif.IsListItem && lif.Lvl(ListItemRetriever.GetParagraphLevel(p)) != null)
                        {
                            var numFmtForLevel = (string)lif.Lvl(ListItemRetriever.GetParagraphLevel(p)).Elements(W.numFmt).Attributes(W.val).FirstOrDefault();
                            if (numFmtForLevel == null)
                            {
                                var numFmtElement = lif.Lvl(ListItemRetriever.GetParagraphLevel(p)).Elements(MC.AlternateContent).Elements(MC.Choice).Elements(W.numFmt).FirstOrDefault();
                                if (numFmtElement != null && (string)numFmtElement.Attribute(W.val) == "custom")
                                {
                                    numFmtForLevel = (string)numFmtElement.Attribute(W.format);
                                }
                            }
                            return numFmtForLevel;
                        }
                        return null;
                    })
                    .Where(s => s != null)
                    .Distinct())
                    .ToList();
            }
            if (numFmtList.Any())
            {
                var nfls = numFmtList.StringConcatenate(s => s + ",").TrimEnd(',');
                metrics.Add(new XElement(H.NumberingFormatList, new XAttribute(H.Val, PtUtils.MakeValidXml(nfls))));
            }
        }

        private class FormattingMetrics
        {
            public int RunCount;
            public int RunWithoutRprCount;
            public int ZeroLengthText;
            public int MultiFontRun;

            public int AsciiCharCount;
            public int CSCharCount;
            public int EastAsiaCharCount;
            public int HAnsiCharCount;

            public int AsciiRunCount;
            public int CSRunCount;
            public int EastAsiaRunCount;
            public int HAnsiRunCount;

            public List<string> Languages;

            public FormattingMetrics()
            {
                Languages = new List<string>();
            }
        }

        private static void FontAndCharSetAnalysis(WordprocessingDocument wDoc, List<XElement> metrics, List<string> notes)
        {
            var settings = new FormattingAssemblerSettings
            {
                RemoveStyleNamesFromParagraphAndRunProperties = false,
                ClearStyles = true,
                RestrictToSupportedNumberingFormats = false,
                RestrictToSupportedLanguages = false,
            };
            FormattingAssembler.AssembleFormatting(wDoc, settings);
            var formattingMetrics = new FormattingMetrics();

            foreach (var part in wDoc.ContentParts())
            {
                var xDoc = part.GetXDocument();
                foreach (var run in xDoc.Descendants(W.r))
                {
                    formattingMetrics.RunCount++;
                    AnalyzeRun(run, notes, formattingMetrics, part.Uri.ToString());
                }
            }

            metrics.Add(new XElement(H.RunCount, new XAttribute(H.Val, formattingMetrics.RunCount)));
            if (formattingMetrics.RunWithoutRprCount > 0)
            {
                metrics.Add(new XElement(H.RunWithoutRprCount, new XAttribute(H.Val, formattingMetrics.RunWithoutRprCount)));
            }

            if (formattingMetrics.ZeroLengthText > 0)
            {
                metrics.Add(new XElement(H.ZeroLengthText, new XAttribute(H.Val, formattingMetrics.ZeroLengthText)));
            }

            if (formattingMetrics.MultiFontRun > 0)
            {
                metrics.Add(new XElement(H.MultiFontRun, new XAttribute(H.Val, formattingMetrics.MultiFontRun)));
            }

            if (formattingMetrics.AsciiCharCount > 0)
            {
                metrics.Add(new XElement(H.AsciiCharCount, new XAttribute(H.Val, formattingMetrics.AsciiCharCount)));
            }

            if (formattingMetrics.CSCharCount > 0)
            {
                metrics.Add(new XElement(H.CSCharCount, new XAttribute(H.Val, formattingMetrics.CSCharCount)));
            }

            if (formattingMetrics.EastAsiaCharCount > 0)
            {
                metrics.Add(new XElement(H.EastAsiaCharCount, new XAttribute(H.Val, formattingMetrics.EastAsiaCharCount)));
            }

            if (formattingMetrics.HAnsiCharCount > 0)
            {
                metrics.Add(new XElement(H.HAnsiCharCount, new XAttribute(H.Val, formattingMetrics.HAnsiCharCount)));
            }

            if (formattingMetrics.AsciiRunCount > 0)
            {
                metrics.Add(new XElement(H.AsciiRunCount, new XAttribute(H.Val, formattingMetrics.AsciiRunCount)));
            }

            if (formattingMetrics.CSRunCount > 0)
            {
                metrics.Add(new XElement(H.CSRunCount, new XAttribute(H.Val, formattingMetrics.CSRunCount)));
            }

            if (formattingMetrics.EastAsiaRunCount > 0)
            {
                metrics.Add(new XElement(H.EastAsiaRunCount, new XAttribute(H.Val, formattingMetrics.EastAsiaRunCount)));
            }

            if (formattingMetrics.HAnsiRunCount > 0)
            {
                metrics.Add(new XElement(H.HAnsiRunCount, new XAttribute(H.Val, formattingMetrics.HAnsiRunCount)));
            }

            if (formattingMetrics.Languages.Any())
            {
                var uls = formattingMetrics.Languages.StringConcatenate(s => s + ",").TrimEnd(',');
                metrics.Add(new XElement(H.Languages, new XAttribute(H.Val, PtUtils.MakeValidXml(uls))));
            }
        }

        private static void AnalyzeRun(XElement run, List<string> notes, FormattingMetrics formattingMetrics, string uri)
        {
            var runText = run.Elements()
                .Where(e => e.Name == W.t || e.Name == W.delText)
                .Select(t => (string)t)
                .StringConcatenate();
            if (runText.Length == 0)
            {
                formattingMetrics.ZeroLengthText++;
                return;
            }
            var rPr = run.Element(W.rPr);
            if (rPr == null)
            {
                formattingMetrics.RunWithoutRprCount++;
                notes.Add(PtUtils.MakeValidXml(string.Format("Error in part {0}: run without rPr at {1}", uri, run.GetXPath())));
                rPr = new XElement(W.rPr);
            }
            var csa = new FormattingAssembler.CharStyleAttributes(null, rPr);
            var fontTypeArray = runText
                .Select(ch => FormattingAssembler.DetermineFontTypeFromCharacter(ch, csa))
                .ToArray();
            var distinctFontTypeArray = fontTypeArray
                .Distinct()
                .ToArray();
            var distinctFonts = distinctFontTypeArray
                .Select(ft =>
                {
                    return GetFontFromFontType(csa, ft);
                })
                .Distinct();
            var languages = distinctFontTypeArray
                .Select(ft =>
                {
                    if (ft == FormattingAssembler.FontType.Ascii)
                    {
                        return csa.LatinLang;
                    }

                    if (ft == FormattingAssembler.FontType.CS)
                    {
                        return csa.BidiLang;
                    }

                    if (ft == FormattingAssembler.FontType.EastAsia)
                    {
                        return csa.EastAsiaLang;
                    }
                    //if (ft == FormattingAssembler.FontType.HAnsi)
                    return csa.LatinLang;
                })
                .Select(l =>
                {
                    if (l == "" || l == null)
                    {
                        return /* "Dflt:" + */ CultureInfo.CurrentCulture.Name;
                    }

                    return l;
                })
                //.Where(l => l != null && l != "")
                .Distinct();
            if (languages.Any(l => !formattingMetrics.Languages.Contains(l)))
            {
                formattingMetrics.Languages = formattingMetrics.Languages.Concat(languages).Distinct().ToList();
            }

            var multiFontRun = distinctFonts.Count() > 1;
            if (multiFontRun)
            {
                formattingMetrics.MultiFontRun++;

                formattingMetrics.AsciiCharCount += fontTypeArray.Where(ft => ft == FormattingAssembler.FontType.Ascii).Count();
                formattingMetrics.CSCharCount += fontTypeArray.Where(ft => ft == FormattingAssembler.FontType.CS).Count();
                formattingMetrics.EastAsiaCharCount += fontTypeArray.Where(ft => ft == FormattingAssembler.FontType.EastAsia).Count();
                formattingMetrics.HAnsiCharCount += fontTypeArray.Where(ft => ft == FormattingAssembler.FontType.HAnsi).Count();
            }
            else
            {
                switch (fontTypeArray[0])
                {
                    case FormattingAssembler.FontType.Ascii:
                        formattingMetrics.AsciiCharCount += runText.Length;
                        formattingMetrics.AsciiRunCount++;
                        break;

                    case FormattingAssembler.FontType.CS:
                        formattingMetrics.CSCharCount += runText.Length;
                        formattingMetrics.CSRunCount++;
                        break;

                    case FormattingAssembler.FontType.EastAsia:
                        formattingMetrics.EastAsiaCharCount += runText.Length;
                        formattingMetrics.EastAsiaRunCount++;
                        break;

                    case FormattingAssembler.FontType.HAnsi:
                        formattingMetrics.HAnsiCharCount += runText.Length;
                        formattingMetrics.HAnsiRunCount++;
                        break;
                }
            }
        }

        private static string GetFontFromFontType(FormattingAssembler.CharStyleAttributes csa, FormattingAssembler.FontType ft)
        {
            switch (ft)
            {
                case FormattingAssembler.FontType.Ascii:
                    return csa.AsciiFont;

                case FormattingAssembler.FontType.CS:
                    return csa.CsFont;

                case FormattingAssembler.FontType.EastAsia:
                    return csa.EastAsiaFont;

                case FormattingAssembler.FontType.HAnsi:
                    return csa.HAnsiFont;

                default: // dummy
                    return csa.AsciiFont;
            }
        }

        public static XElement GetXlsxMetrics(SmlDocument smlDoc, MetricsGetterSettings settings)
        {
            using var streamDoc = new OpenXmlMemoryStreamDocument(smlDoc);
            using var sDoc = streamDoc.GetSpreadsheetDocument();
            var metrics = new List<XElement>();

            var valid = ValidateAgainstSpecificVersion(sDoc, metrics, DocumentFormat.OpenXml.FileFormatVersions.Office2007, H.SdkValidationError2007);
            valid |= ValidateAgainstSpecificVersion(sDoc, metrics, DocumentFormat.OpenXml.FileFormatVersions.Office2010, H.SdkValidationError2010);
            valid |= ValidateAgainstSpecificVersion(sDoc, metrics, DocumentFormat.OpenXml.FileFormatVersions.Office2013, H.SdkValidationError2013);

            return new XElement(H.Metrics,
                new XAttribute(H.FileName, smlDoc.FileName),
                new XAttribute(H.FileType, "SpreadsheetML"),
                metrics,
                GetTableInfoForWorkbook(sDoc, settings),
                settings.RetrieveNamespaceList ? RetrieveNamespaceList(sDoc) : null,
                settings.RetrieveContentTypeList ? RetrieveContentTypeList(sDoc) : null);
        }

        private static XElement GetTableInfoForWorkbook(SpreadsheetDocument spreadsheet, MetricsGetterSettings settings)
        {
            var workbookPart = spreadsheet.WorkbookPart;
            var xd = workbookPart.GetXDocument();
            var partInformation =
                new XElement(H.Sheets,
                    xd.Root
                    .Element(S.sheets)
                    .Elements(S.sheet)
                    .Select(sh =>
                    {
                        var rid = (string)sh.Attribute(R.id);
                        var sheetName = (string)sh.Attribute("name");
                        var worksheetPart = (WorksheetPart)workbookPart.GetPartById(rid);
                        return GetTableInfoForSheet(spreadsheet, worksheetPart, sheetName, settings);
                    }));
            return partInformation;
        }

        public static XElement GetTableInfoForSheet(SpreadsheetDocument spreadsheetDocument, WorksheetPart sheetPart, string sheetName,
            MetricsGetterSettings settings)
        {
            var xd = sheetPart.GetXDocument();
            var sheetInformation = new XElement(H.Sheet,
                    new XAttribute(H.Name, sheetName),
                    xd.Root.Elements(S.tableParts).Elements(S.tablePart).Select(tp =>
                    {
                        var rId = (string)tp.Attribute(R.id);
                        var tablePart = (TableDefinitionPart)sheetPart.GetPartById(rId);
                        var txd = tablePart.GetXDocument();
                        var tableName = (string)txd.Root.Attribute("displayName");
                        XElement tableCellData = null;
                        if (settings.IncludeXlsxTableCellData)
                        {
                            var xlsxTable = spreadsheetDocument.Table(tableName);
                            tableCellData = new XElement(H.TableData,
                                xlsxTable.TableRows()
                                    .Select(row =>
                                    {
                                        var rowElement = new XElement(H.Row,
                                            xlsxTable.TableColumns().Select(col =>
                                            {
                                                var cellElement = new XElement(H.Cell,
                                                    new XAttribute(H.Name, col.Name),
                                                    new XAttribute(H.Val, (string)row[col.Name]));
                                                return cellElement;
                                            }));
                                        return rowElement;
                                    }));
                        }
                        var table = new XElement(H.Table,
                            new XAttribute(H.Name, (string)txd.Root.Attribute("name")),
                            new XAttribute(H.DisplayName, tableName),
                            new XElement(H.Columns,
                                txd.Root.Element(S.tableColumns).Elements(S.tableColumn)
                                .Select(tc => new XElement(H.Column,
                                    new XAttribute(H.Name, (string)tc.Attribute("name"))))),
                                    tableCellData
                            );
                        return table;
                    })
                );
            if (!sheetInformation.HasElements)
            {
                return null;
            }

            return sheetInformation;
        }

        public static XElement GetPptxMetrics(PmlDocument pmlDoc, MetricsGetterSettings settings)
        {
            using var streamDoc = new OpenXmlMemoryStreamDocument(pmlDoc);
            using var pDoc = streamDoc.GetPresentationDocument();
            var metrics = new List<XElement>();

            var valid = ValidateAgainstSpecificVersion(pDoc, metrics, DocumentFormat.OpenXml.FileFormatVersions.Office2007, H.SdkValidationError2007);
            valid |= ValidateAgainstSpecificVersion(pDoc, metrics, DocumentFormat.OpenXml.FileFormatVersions.Office2010, H.SdkValidationError2010);
            valid |= ValidateAgainstSpecificVersion(pDoc, metrics, DocumentFormat.OpenXml.FileFormatVersions.Office2013, H.SdkValidationError2013);
            return new XElement(H.Metrics,
                new XAttribute(H.FileName, pmlDoc.FileName),
                new XAttribute(H.FileType, "PresentationML"),
                metrics,
                settings.RetrieveNamespaceList ? RetrieveNamespaceList(pDoc) : null,
                settings.RetrieveContentTypeList ? RetrieveContentTypeList(pDoc) : null);
        }

        private static object GetStyleHierarchy(WordprocessingDocument document)
        {
            var stylePart = document.MainDocumentPart.StyleDefinitionsPart;
            if (stylePart == null)
            {
                return null;
            }

            var xd = stylePart.GetXDocument();
            var stylesWithPath = xd.Root
                .Elements(W.style)
                .Select(s =>
                {
                    var styleString = (string)s.Attribute(W.styleId);
                    var thisStyle = s;
                    while (true)
                    {
                        var baseStyle = (string)thisStyle.Elements(W.basedOn).Attributes(W.val).FirstOrDefault();
                        if (baseStyle == null)
                        {
                            break;
                        }

                        styleString = baseStyle + "/" + styleString;
                        thisStyle = xd.Root.Elements(W.style).FirstOrDefault(ts => ts.Attribute(W.styleId).Value == baseStyle);
                        if (thisStyle == null)
                        {
                            break;
                        }
                    }
                    return styleString;
                })
                .OrderBy(n => n)
                .ToList();
            var styleHierarchy = new XElement(H.StyleHierarchy);
            foreach (var item in stylesWithPath)
            {
                var styleChain = item.Split('/');
<<<<<<< HEAD
                var elementToAddTo = styleHierarchy;
                foreach (var inChain in styleChain.SkipLast(1))
                {
=======
                XElement elementToAddTo = styleHierarchy;
                foreach (var inChain in styleChain.PtSkipLast(1))
>>>>>>> c2dabce7
                    elementToAddTo = elementToAddTo.Elements(H.Style).FirstOrDefault(z => z.Attribute(H.Id).Value == inChain);
                }

                var styleToAdd = styleChain.Last();
                elementToAddTo.Add(
                    new XElement(H.Style,
                        new XAttribute(H.Id, styleChain.Last()),
                        new XAttribute(H.Type, (string)xd.Root.Elements(W.style).First(z => z.Attribute(W.styleId).Value == styleToAdd).Attribute(W.type))));
            }
            return styleHierarchy;
        }

        private static XElement GetMetricsForWmlPart(OpenXmlPart part, MetricsGetterSettings settings)
        {
            XElement contentControls = null;
            if (part is MainDocumentPart ||
                part is HeaderPart ||
                part is FooterPart ||
                part is FootnotesPart ||
                part is EndnotesPart)
            {
                var xd = part.GetXDocument();
                contentControls = (XElement)GetContentControlsTransform(xd.Root, settings);
                if (!contentControls.HasElements)
                {
                    contentControls = null;
                }
            }
            var partMetrics = new XElement(H.Part,
                new XAttribute(H.ContentType, part.ContentType),
                new XAttribute(H.Uri, part.Uri.ToString()),
                contentControls);
            if (partMetrics.HasElements)
            {
                return partMetrics;
            }

            return null;
        }

        private static object GetContentControlsTransform(XNode node, MetricsGetterSettings settings)
        {
            var element = node as XElement;
            if (element != null)
            {
                if (element == element.Document.Root)
                {
                    return new XElement(H.ContentControls,
                        element.Nodes().Select(n => GetContentControlsTransform(n, settings)));
                }

                if (element.Name == W.sdt)
                {
                    var tag = (string)element.Elements(W.sdtPr).Elements(W.tag).Attributes(W.val).FirstOrDefault();
                    var tagAttr = tag != null ? new XAttribute(H.Tag, tag) : null;

                    var alias = (string)element.Elements(W.sdtPr).Elements(W.alias).Attributes(W.val).FirstOrDefault();
                    var aliasAttr = alias != null ? new XAttribute(H.Alias, alias) : null;

                    var xPathAttr = new XAttribute(H.XPath, element.GetXPath());

                    var isText = element.Elements(W.sdtPr).Elements(W.text).Any();
                    var isBibliography = element.Elements(W.sdtPr).Elements(W.bibliography).Any();
                    var isCitation = element.Elements(W.sdtPr).Elements(W.citation).Any();
                    var isComboBox = element.Elements(W.sdtPr).Elements(W.comboBox).Any();
                    var isDate = element.Elements(W.sdtPr).Elements(W.date).Any();
                    var isDocPartList = element.Elements(W.sdtPr).Elements(W.docPartList).Any();
                    var isDocPartObj = element.Elements(W.sdtPr).Elements(W.docPartObj).Any();
                    var isDropDownList = element.Elements(W.sdtPr).Elements(W.dropDownList).Any();
                    var isEquation = element.Elements(W.sdtPr).Elements(W.equation).Any();
                    var isGroup = element.Elements(W.sdtPr).Elements(W.group).Any();
                    var isPicture = element.Elements(W.sdtPr).Elements(W.picture).Any();
                    var isRichText = element.Elements(W.sdtPr).Elements(W.richText).Any() ||
                        (!isText &&
                        !isBibliography &&
                        !isCitation &&
                        !isComboBox &&
                        !isDate &&
                        !isDocPartList &&
                        !isDocPartObj &&
                        !isDropDownList &&
                        !isEquation &&
                        !isGroup &&
                        !isPicture);
                    string type = null;
                    if (isText)
                    {
                        type = "Text";
                    }

                    if (isBibliography)
                    {
                        type = "Bibliography";
                    }

                    if (isCitation)
                    {
                        type = "Citation";
                    }

                    if (isComboBox)
                    {
                        type = "ComboBox";
                    }

                    if (isDate)
                    {
                        type = "Date";
                    }

                    if (isDocPartList)
                    {
                        type = "DocPartList";
                    }

                    if (isDocPartObj)
                    {
                        type = "DocPartObj";
                    }

                    if (isDropDownList)
                    {
                        type = "DropDownList";
                    }

                    if (isEquation)
                    {
                        type = "Equation";
                    }

                    if (isGroup)
                    {
                        type = "Group";
                    }

                    if (isPicture)
                    {
                        type = "Picture";
                    }

                    if (isRichText)
                    {
                        type = "RichText";
                    }

                    var typeAttr = new XAttribute(H.Type, type);

                    return new XElement(H.ContentControl,
                        typeAttr,
                        tagAttr,
                        aliasAttr,
                        xPathAttr,
                        element.Nodes().Select(n => GetContentControlsTransform(n, settings)));
                }

                return element.Nodes().Select(n => GetContentControlsTransform(n, settings));
            }
            if (settings.IncludeTextInContentControls)
            {
                return node;
            }

            return null;
        }
    }

    public static class H
    {
        public static readonly XName ActiveX = "ActiveX";
        public static readonly XName Alias = "Alias";
        public static readonly XName AltChunk = "AltChunk";
        public static readonly XName Arguments = "Arguments";
        public static readonly XName AsciiCharCount = "AsciiCharCount";
        public static readonly XName AsciiRunCount = "AsciiRunCount";
        public static readonly XName AverageParagraphLength = "AverageParagraphLength";
        public static readonly XName BaselineReport = "BaselineReport";
        public static readonly XName Batch = "Batch";
        public static readonly XName BatchName = "BatchName";
        public static readonly XName BatchSelector = "BatchSelector";
        public static readonly XName CSCharCount = "CSCharCount";
        public static readonly XName CSRunCount = "CSRunCount";
        public static readonly XName Catalog = "Catalog";
        public static readonly XName CatalogList = "CatalogList";
        public static readonly XName CatalogListFile = "CatalogListFile";
        public static readonly XName CaughtException = "CaughtException";
        public static readonly XName Cell = "Cell";
        public static readonly XName Column = "Column";
        public static readonly XName Columns = "Columns";
        public static readonly XName ComplexField = "ComplexField";
        public static readonly XName Computer = "Computer";
        public static readonly XName Computers = "Computers";
        public static readonly XName ContentControl = "ContentControl";
        public static readonly XName ContentControls = "ContentControls";
        public static readonly XName ContentType = "ContentType";
        public static readonly XName ContentTypes = "ContentTypes";
        public static readonly XName CustomXmlMarkup = "CustomXmlMarkup";
        public static readonly XName DLL = "DLL";
        public static readonly XName DefaultDialogValuesFile = "DefaultDialogValuesFile";
        public static readonly XName DefaultValues = "DefaultValues";
        public static readonly XName Dependencies = "Dependencies";
        public static readonly XName DestinationDir = "DestinationDir";
        public static readonly XName Directory = "Directory";
        public static readonly XName DirectoryPattern = "DirectoryPattern";
        public static readonly XName DisplayName = "DisplayName";
        public static readonly XName DoJobQueueName = "DoJobQueueName";
        public static readonly XName Document = "Document";
        public static readonly XName DocumentProtection = "DocumentProtection";
        public static readonly XName DocumentSelector = "DocumentSelector";
        public static readonly XName DocumentType = "DocumentType";
        public static readonly XName Documents = "Documents";
        public static readonly XName EastAsiaCharCount = "EastAsiaCharCount";
        public static readonly XName EastAsiaRunCount = "EastAsiaRunCount";
        public static readonly XName ElementCount = "ElementCount";
        public static readonly XName EmbeddedXlsx = "EmbeddedXlsx";
        public static readonly XName Error = "Error";
        public static readonly XName Exception = "Exception";
        public static readonly XName Exe = "Exe";
        public static readonly XName ExeRoot = "ExeRoot";
        public static readonly XName Extension = "Extension";
        public static readonly XName File = "File";
        public static readonly XName FileLength = "FileLength";
        public static readonly XName FileName = "FileName";
        public static readonly XName FilePattern = "FilePattern";
        public static readonly XName FileType = "FileType";
        public static readonly XName Guid = "Guid";
        public static readonly XName HAnsiCharCount = "HAnsiCharCount";
        public static readonly XName HAnsiRunCount = "HAnsiRunCount";
        public static readonly XName RevisionTracking = "RevisionTracking";
        public static readonly XName Hyperlink = "Hyperlink";
        public static readonly XName IPAddress = "IPAddress";
        public static readonly XName Id = "Id";
        public static readonly XName Invalid = "Invalid";
        public static readonly XName InvalidHyperlink = "InvalidHyperlink";
        public static readonly XName InvalidHyperlinkException = "InvalidHyperlinkException";
        public static readonly XName InvalidSaveThroughXslt = "InvalidSaveThroughXslt";
        public static readonly XName JobComplete = "JobComplete";
        public static readonly XName JobExe = "JobExe";
        public static readonly XName JobName = "JobName";
        public static readonly XName JobSpec = "JobSpec";
        public static readonly XName Languages = "Languages";
        public static readonly XName LegacyFrame = "LegacyFrame";
        public static readonly XName LocalDoJobQueue = "LocalDoJobQueue";
        public static readonly XName MachineName = "MachineName";
        public static readonly XName MaxConcurrentJobs = "MaxConcurrentJobs";
        public static readonly XName MaxDocumentsInJob = "MaxDocumentsInJob";
        public static readonly XName MaxParagraphLength = "MaxParagraphLength";
        public static readonly XName Message = "Message";
        public static readonly XName Metrics = "Metrics";
        public static readonly XName MultiDirectory = "MultiDirectory";
        public static readonly XName MultiFontRun = "MultiFontRun";
        public static readonly XName MultiServerQueue = "MultiServerQueue";
        public static readonly XName Name = "Name";
        public static readonly XName Namespaces = "Namespaces";
        public static readonly XName Namespace = "Namespace";
        public static readonly XName NamespaceName = "NamespaceName";
        public static readonly XName NamespacePrefix = "NamespacePrefix";
        public static readonly XName Note = "Note";
        public static readonly XName NumberingFormatList = "NumberingFormatList";
        public static readonly XName ObjectDisposedException = "ObjectDisposedException";
        public static readonly XName ParagraphCount = "ParagraphCount";
        public static readonly XName Part = "Part";
        public static readonly XName Parts = "Parts";
        public static readonly XName PassedDocuments = "PassedDocuments";
        public static readonly XName Path = "Path";
        public static readonly XName ProduceCatalog = "ProduceCatalog";
        public static readonly XName ReferenceToNullImage = "ReferenceToNullImage";
        public static readonly XName Report = "Report";
        public static readonly XName Root = "Root";
        public static readonly XName RootDirectory = "RootDirectory";
        public static readonly XName Row = "Row";
        public static readonly XName RunCount = "RunCount";
        public static readonly XName RunWithoutRprCount = "RunWithoutRprCount";
        public static readonly XName SdkValidationError = "SdkValidationError";
        public static readonly XName SdkValidationError2007 = "SdkValidationError2007";
        public static readonly XName SdkValidationError2010 = "SdkValidationError2010";
        public static readonly XName SdkValidationError2013 = "SdkValidationError2013";
        public static readonly XName Sheet = "Sheet";
        public static readonly XName Sheets = "Sheets";
        public static readonly XName SimpleField = "SimpleField";
        public static readonly XName Skip = "Skip";
        public static readonly XName SmartTag = "SmartTag";
        public static readonly XName SourceRootDir = "SourceRootDir";
        public static readonly XName SpawnerJobExeLocation = "SpawnerJobExeLocation";
        public static readonly XName SpawnerReady = "SpawnerReady";
        public static readonly XName Style = "Style";
        public static readonly XName StyleHierarchy = "StyleHierarchy";
        public static readonly XName SubDocument = "SubDocument";
        public static readonly XName Table = "Table";
        public static readonly XName TableData = "TableData";
        public static readonly XName Tag = "Tag";
        public static readonly XName Take = "Take";
        public static readonly XName TextBox = "TextBox";
        public static readonly XName TrackRevisionsEnabled = "TrackRevisionsEnabled";
        public static readonly XName Type = "Type";
        public static readonly XName Uri = "Uri";
        public static readonly XName Val = "Val";
        public static readonly XName Valid = "Valid";
        public static readonly XName WindowStyle = "WindowStyle";
        public static readonly XName XPath = "XPath";
        public static readonly XName ZeroLengthText = "ZeroLengthText";
        public static readonly XName custDataLst = "custDataLst";
        public static readonly XName custShowLst = "custShowLst";
        public static readonly XName kinsoku = "kinsoku";
        public static readonly XName modifyVerifier = "modifyVerifier";
        public static readonly XName photoAlbum = "photoAlbum";
    }
}<|MERGE_RESOLUTION|>--- conflicted
+++ resolved
@@ -1,4 +1,7 @@
-﻿using DocumentFormat.OpenXml.Packaging;
+﻿// Copyright (c) Microsoft. All rights reserved.
+// Licensed under the MIT license. See LICENSE file in the project root for full license information.
+
+using DocumentFormat.OpenXml.Packaging;
 using DocumentFormat.OpenXml.Validation;
 using System;
 using System.Collections.Generic;
@@ -14,10 +17,10 @@
 {
     public class MetricsGetterSettings
     {
-        public bool IncludeTextInContentControls { get; set; }
-        public bool IncludeXlsxTableCellData { get; set; }
-        public bool RetrieveNamespaceList { get; set; }
-        public bool RetrieveContentTypeList { get; set; }
+        public bool IncludeTextInContentControls;
+        public bool IncludeXlsxTableCellData;
+        public bool RetrieveNamespaceList;
+        public bool RetrieveContentTypeList;
     }
 
     public class MetricsGetter
@@ -58,50 +61,58 @@
         {
             try
             {
-                using var ms = new MemoryStream();
-                ms.Write(wmlDoc.DocumentByteArray, 0, wmlDoc.DocumentByteArray.Length);
-                using var document = WordprocessingDocument.Open(ms, true);
-                var hasTrackedRevisions = RevisionAccepter.HasTrackedRevisions(document);
-                if (hasTrackedRevisions)
-                {
-                    RevisionAccepter.AcceptRevisions(document);
-                }
-
-                var metrics1 = GetWmlMetrics(wmlDoc.FileName, false, document, settings);
-                if (hasTrackedRevisions)
-                {
-                    metrics1.Add(new XElement(H.RevisionTracking, new XAttribute(H.Val, true)));
-                }
-
-                return metrics1;
-            }
-            catch (OpenXmlPowerToolsException e)
-            {
-                if (e.ToString().Contains("Invalid Hyperlink"))
-                {
-                    using (var ms = new MemoryStream())
-                    {
-                        ms.Write(wmlDoc.DocumentByteArray, 0, wmlDoc.DocumentByteArray.Length);
-                        UriFixer.FixInvalidUri(ms, brokenUri => FixUri());
-                        wmlDoc = new WmlDocument("dummy.docx", ms.ToArray());
-                    }
-                    using (var ms = new MemoryStream())
-                    {
-                        ms.Write(wmlDoc.DocumentByteArray, 0, wmlDoc.DocumentByteArray.Length);
-                        using var document = WordprocessingDocument.Open(ms, true);
+                using (var ms = new MemoryStream())
+                {
+                    ms.Write(wmlDoc.DocumentByteArray, 0, wmlDoc.DocumentByteArray.Length);
+                    using (var document = WordprocessingDocument.Open(ms, true))
+                    {
                         var hasTrackedRevisions = RevisionAccepter.HasTrackedRevisions(document);
                         if (hasTrackedRevisions)
                         {
                             RevisionAccepter.AcceptRevisions(document);
                         }
 
-                        var metrics2 = GetWmlMetrics(wmlDoc.FileName, true, document, settings);
+                        var metrics1 = GetWmlMetrics(wmlDoc.FileName, false, document, settings);
                         if (hasTrackedRevisions)
                         {
-                            metrics2.Add(new XElement(H.RevisionTracking, new XAttribute(H.Val, true)));
-                        }
-
-                        return metrics2;
+                            metrics1.Add(new XElement(H.RevisionTracking, new XAttribute(H.Val, true)));
+                        }
+
+                        return metrics1;
+                    }
+                }
+            }
+            catch (OpenXmlPowerToolsException e)
+            {
+                if (e.ToString().Contains("Invalid Hyperlink"))
+                {
+                    using (var ms = new MemoryStream())
+                    {
+                        ms.Write(wmlDoc.DocumentByteArray, 0, wmlDoc.DocumentByteArray.Length);
+#if !NET35
+                        UriFixer.FixInvalidUri(ms, brokenUri => FixUri(brokenUri));
+#endif
+                        wmlDoc = new WmlDocument("dummy.docx", ms.ToArray());
+                    }
+                    using (var ms = new MemoryStream())
+                    {
+                        ms.Write(wmlDoc.DocumentByteArray, 0, wmlDoc.DocumentByteArray.Length);
+                        using (var document = WordprocessingDocument.Open(ms, true))
+                        {
+                            var hasTrackedRevisions = RevisionAccepter.HasTrackedRevisions(document);
+                            if (hasTrackedRevisions)
+                            {
+                                RevisionAccepter.AcceptRevisions(document);
+                            }
+
+                            var metrics2 = GetWmlMetrics(wmlDoc.FileName, true, document, settings);
+                            if (hasTrackedRevisions)
+                            {
+                                metrics2.Add(new XElement(H.RevisionTracking, new XAttribute(H.Val, true)));
+                            }
+
+                            return metrics2;
+                        }
                     }
                 }
             }
@@ -116,10 +127,12 @@
         {
             try
             {
-                using var f = new Font(ff, (float)sz / 2f, fs);
-                var proposedSize = new Size(int.MaxValue, int.MaxValue);
-                var sf = Graphics.Value.MeasureString(text, f, proposedSize);
-                return (int)sf.Width;
+                using (var f = new Font(ff, (float)sz / 2f, fs))
+                {
+                    var proposedSize = new Size(int.MaxValue, int.MaxValue);
+                    var sf = Graphics.Value.MeasureString(text, f, proposedSize);
+                    return (int)sf.Width;
+                }
             }
             catch
             {
@@ -163,7 +176,7 @@
             }
         }
 
-        private static Uri FixUri()
+        private static Uri FixUri(string brokenUri)
         {
             return new Uri("http://broken-link/");
         }
@@ -217,28 +230,30 @@
             var uniqueNamespaces = new HashSet<string>();
             foreach (var xp in xmlParts)
             {
-                using var st = xp.GetStream();
-                try
-                {
-                    var xdoc = XDocument.Load(st);
-                    var namespaces = xdoc
-                        .Descendants()
-                        .Attributes()
-                        .Where(a => a.IsNamespaceDeclaration)
-                        .Select(a => string.Format("{0}|{1}", a.Name.LocalName, a.Value))
-                        .OrderBy(t => t)
-                        .Distinct()
-                        .ToList();
-                    foreach (var item in namespaces)
-                    {
-                        uniqueNamespaces.Add(item);
-                    }
-                }
-                // if catch exception, forget about it.  Just trying to get a most complete survey possible of all namespaces in all documents.
-                // if caught exception, chances are the document is bad anyway.
-                catch (Exception)
-                {
-                    continue;
+                using (var st = xp.GetStream())
+                {
+                    try
+                    {
+                        var xdoc = XDocument.Load(st);
+                        var namespaces = xdoc
+                            .Descendants()
+                            .Attributes()
+                            .Where(a => a.IsNamespaceDeclaration)
+                            .Select(a => string.Format("{0}|{1}", a.Name.LocalName, a.Value))
+                            .OrderBy(t => t)
+                            .Distinct()
+                            .ToList();
+                        foreach (var item in namespaces)
+                        {
+                            uniqueNamespaces.Add(item);
+                        }
+                    }
+                    // if catch exception, forget about it.  Just trying to get a most complete survey possible of all namespaces in all documents.
+                    // if caught exception, chances are the document is bad anyway.
+                    catch (Exception)
+                    {
+                        continue;
+                    }
                 }
             }
             var xe = new XElement(H.Namespaces,
@@ -266,6 +281,7 @@
             var valid = ValidateWordprocessingDocument(document, metrics, notes, elementCountDictionary);
             if (invalidHyperlink)
             {
+                valid = false;
             }
 
             return metrics;
@@ -275,7 +291,9 @@
         {
             var valid = ValidateAgainstSpecificVersion(wDoc, metrics, DocumentFormat.OpenXml.FileFormatVersions.Office2007, H.SdkValidationError2007);
             valid |= ValidateAgainstSpecificVersion(wDoc, metrics, DocumentFormat.OpenXml.FileFormatVersions.Office2010, H.SdkValidationError2010);
+#if !NET35
             valid |= ValidateAgainstSpecificVersion(wDoc, metrics, DocumentFormat.OpenXml.FileFormatVersions.Office2013, H.SdkValidationError2013);
+#endif
 
             var elementCount = 0;
             var paragraphCount = 0;
@@ -420,7 +438,7 @@
         {
             var validator = new OpenXmlValidator(versionToValidateAgainst);
             var errors = validator.Validate(wDoc);
-            var valid = !errors.Any();
+            var valid = errors.Count() == 0;
             if (!valid)
             {
                 if (!metrics.Any(e => e.Name == H.SdkValidationError))
@@ -453,7 +471,7 @@
         {
             var validator = new OpenXmlValidator(versionToValidateAgainst);
             var errors = validator.Validate(sDoc);
-            var valid = !errors.Any();
+            var valid = errors.Count() == 0;
             if (!valid)
             {
                 if (!metrics.Any(e => e.Name == H.SdkValidationError))
@@ -486,7 +504,7 @@
         {
             var validator = new OpenXmlValidator(versionToValidateAgainst);
             var errors = validator.Validate(pDoc);
-            var valid = !errors.Any();
+            var valid = errors.Count() == 0;
             if (!valid)
             {
                 if (!metrics.Any(e => e.Name == H.SdkValidationError))
@@ -617,7 +635,7 @@
                 foreach (var run in xDoc.Descendants(W.r))
                 {
                     formattingMetrics.RunCount++;
-                    AnalyzeRun(run, notes, formattingMetrics, part.Uri.ToString());
+                    AnalyzeRun(run, metrics, notes, formattingMetrics, part.Uri.ToString());
                 }
             }
 
@@ -684,7 +702,7 @@
             }
         }
 
-        private static void AnalyzeRun(XElement run, List<string> notes, FormattingMetrics formattingMetrics, string uri)
+        private static void AnalyzeRun(XElement run, List<XElement> attList, List<string> notes, FormattingMetrics formattingMetrics, string uri)
         {
             var runText = run.Elements()
                 .Where(e => e.Name == W.t || e.Name == W.delText)
@@ -811,21 +829,27 @@
 
         public static XElement GetXlsxMetrics(SmlDocument smlDoc, MetricsGetterSettings settings)
         {
-            using var streamDoc = new OpenXmlMemoryStreamDocument(smlDoc);
-            using var sDoc = streamDoc.GetSpreadsheetDocument();
-            var metrics = new List<XElement>();
-
-            var valid = ValidateAgainstSpecificVersion(sDoc, metrics, DocumentFormat.OpenXml.FileFormatVersions.Office2007, H.SdkValidationError2007);
-            valid |= ValidateAgainstSpecificVersion(sDoc, metrics, DocumentFormat.OpenXml.FileFormatVersions.Office2010, H.SdkValidationError2010);
-            valid |= ValidateAgainstSpecificVersion(sDoc, metrics, DocumentFormat.OpenXml.FileFormatVersions.Office2013, H.SdkValidationError2013);
-
-            return new XElement(H.Metrics,
-                new XAttribute(H.FileName, smlDoc.FileName),
-                new XAttribute(H.FileType, "SpreadsheetML"),
-                metrics,
-                GetTableInfoForWorkbook(sDoc, settings),
-                settings.RetrieveNamespaceList ? RetrieveNamespaceList(sDoc) : null,
-                settings.RetrieveContentTypeList ? RetrieveContentTypeList(sDoc) : null);
+            using (var streamDoc = new OpenXmlMemoryStreamDocument(smlDoc))
+            {
+                using (var sDoc = streamDoc.GetSpreadsheetDocument())
+                {
+                    var metrics = new List<XElement>();
+
+                    var valid = ValidateAgainstSpecificVersion(sDoc, metrics, DocumentFormat.OpenXml.FileFormatVersions.Office2007, H.SdkValidationError2007);
+                    valid |= ValidateAgainstSpecificVersion(sDoc, metrics, DocumentFormat.OpenXml.FileFormatVersions.Office2010, H.SdkValidationError2010);
+#if !NET35
+                    valid |= ValidateAgainstSpecificVersion(sDoc, metrics, DocumentFormat.OpenXml.FileFormatVersions.Office2013, H.SdkValidationError2013);
+#endif
+
+                    return new XElement(H.Metrics,
+                        new XAttribute(H.FileName, smlDoc.FileName),
+                        new XAttribute(H.FileType, "SpreadsheetML"),
+                        metrics,
+                        GetTableInfoForWorkbook(sDoc, settings),
+                        settings.RetrieveNamespaceList ? RetrieveNamespaceList(sDoc) : null,
+                        settings.RetrieveContentTypeList ? RetrieveContentTypeList(sDoc) : null);
+                }
+            }
         }
 
         private static XElement GetTableInfoForWorkbook(SpreadsheetDocument spreadsheet, MetricsGetterSettings settings)
@@ -900,19 +924,25 @@
 
         public static XElement GetPptxMetrics(PmlDocument pmlDoc, MetricsGetterSettings settings)
         {
-            using var streamDoc = new OpenXmlMemoryStreamDocument(pmlDoc);
-            using var pDoc = streamDoc.GetPresentationDocument();
-            var metrics = new List<XElement>();
-
-            var valid = ValidateAgainstSpecificVersion(pDoc, metrics, DocumentFormat.OpenXml.FileFormatVersions.Office2007, H.SdkValidationError2007);
-            valid |= ValidateAgainstSpecificVersion(pDoc, metrics, DocumentFormat.OpenXml.FileFormatVersions.Office2010, H.SdkValidationError2010);
-            valid |= ValidateAgainstSpecificVersion(pDoc, metrics, DocumentFormat.OpenXml.FileFormatVersions.Office2013, H.SdkValidationError2013);
-            return new XElement(H.Metrics,
-                new XAttribute(H.FileName, pmlDoc.FileName),
-                new XAttribute(H.FileType, "PresentationML"),
-                metrics,
-                settings.RetrieveNamespaceList ? RetrieveNamespaceList(pDoc) : null,
-                settings.RetrieveContentTypeList ? RetrieveContentTypeList(pDoc) : null);
+            using (var streamDoc = new OpenXmlMemoryStreamDocument(pmlDoc))
+            {
+                using (var pDoc = streamDoc.GetPresentationDocument())
+                {
+                    var metrics = new List<XElement>();
+
+                    var valid = ValidateAgainstSpecificVersion(pDoc, metrics, DocumentFormat.OpenXml.FileFormatVersions.Office2007, H.SdkValidationError2007);
+                    valid |= ValidateAgainstSpecificVersion(pDoc, metrics, DocumentFormat.OpenXml.FileFormatVersions.Office2010, H.SdkValidationError2010);
+#if !NET35
+                    valid |= ValidateAgainstSpecificVersion(pDoc, metrics, DocumentFormat.OpenXml.FileFormatVersions.Office2013, H.SdkValidationError2013);
+#endif
+                    return new XElement(H.Metrics,
+                        new XAttribute(H.FileName, pmlDoc.FileName),
+                        new XAttribute(H.FileType, "PresentationML"),
+                        metrics,
+                        settings.RetrieveNamespaceList ? RetrieveNamespaceList(pDoc) : null,
+                        settings.RetrieveContentTypeList ? RetrieveContentTypeList(pDoc) : null);
+                }
+            }
         }
 
         private static object GetStyleHierarchy(WordprocessingDocument document)
@@ -953,14 +983,9 @@
             foreach (var item in stylesWithPath)
             {
                 var styleChain = item.Split('/');
-<<<<<<< HEAD
                 var elementToAddTo = styleHierarchy;
-                foreach (var inChain in styleChain.SkipLast(1))
-                {
-=======
-                XElement elementToAddTo = styleHierarchy;
                 foreach (var inChain in styleChain.PtSkipLast(1))
->>>>>>> c2dabce7
+                {
                     elementToAddTo = elementToAddTo.Elements(H.Style).FirstOrDefault(z => z.Attribute(H.Id).Value == inChain);
                 }
 
@@ -1129,142 +1154,142 @@
 
     public static class H
     {
-        public static readonly XName ActiveX = "ActiveX";
-        public static readonly XName Alias = "Alias";
-        public static readonly XName AltChunk = "AltChunk";
-        public static readonly XName Arguments = "Arguments";
-        public static readonly XName AsciiCharCount = "AsciiCharCount";
-        public static readonly XName AsciiRunCount = "AsciiRunCount";
-        public static readonly XName AverageParagraphLength = "AverageParagraphLength";
-        public static readonly XName BaselineReport = "BaselineReport";
-        public static readonly XName Batch = "Batch";
-        public static readonly XName BatchName = "BatchName";
-        public static readonly XName BatchSelector = "BatchSelector";
-        public static readonly XName CSCharCount = "CSCharCount";
-        public static readonly XName CSRunCount = "CSRunCount";
-        public static readonly XName Catalog = "Catalog";
-        public static readonly XName CatalogList = "CatalogList";
-        public static readonly XName CatalogListFile = "CatalogListFile";
-        public static readonly XName CaughtException = "CaughtException";
-        public static readonly XName Cell = "Cell";
-        public static readonly XName Column = "Column";
-        public static readonly XName Columns = "Columns";
-        public static readonly XName ComplexField = "ComplexField";
-        public static readonly XName Computer = "Computer";
-        public static readonly XName Computers = "Computers";
-        public static readonly XName ContentControl = "ContentControl";
-        public static readonly XName ContentControls = "ContentControls";
-        public static readonly XName ContentType = "ContentType";
-        public static readonly XName ContentTypes = "ContentTypes";
-        public static readonly XName CustomXmlMarkup = "CustomXmlMarkup";
-        public static readonly XName DLL = "DLL";
-        public static readonly XName DefaultDialogValuesFile = "DefaultDialogValuesFile";
-        public static readonly XName DefaultValues = "DefaultValues";
-        public static readonly XName Dependencies = "Dependencies";
-        public static readonly XName DestinationDir = "DestinationDir";
-        public static readonly XName Directory = "Directory";
-        public static readonly XName DirectoryPattern = "DirectoryPattern";
-        public static readonly XName DisplayName = "DisplayName";
-        public static readonly XName DoJobQueueName = "DoJobQueueName";
-        public static readonly XName Document = "Document";
-        public static readonly XName DocumentProtection = "DocumentProtection";
-        public static readonly XName DocumentSelector = "DocumentSelector";
-        public static readonly XName DocumentType = "DocumentType";
-        public static readonly XName Documents = "Documents";
-        public static readonly XName EastAsiaCharCount = "EastAsiaCharCount";
-        public static readonly XName EastAsiaRunCount = "EastAsiaRunCount";
-        public static readonly XName ElementCount = "ElementCount";
-        public static readonly XName EmbeddedXlsx = "EmbeddedXlsx";
-        public static readonly XName Error = "Error";
-        public static readonly XName Exception = "Exception";
-        public static readonly XName Exe = "Exe";
-        public static readonly XName ExeRoot = "ExeRoot";
-        public static readonly XName Extension = "Extension";
-        public static readonly XName File = "File";
-        public static readonly XName FileLength = "FileLength";
-        public static readonly XName FileName = "FileName";
-        public static readonly XName FilePattern = "FilePattern";
-        public static readonly XName FileType = "FileType";
-        public static readonly XName Guid = "Guid";
-        public static readonly XName HAnsiCharCount = "HAnsiCharCount";
-        public static readonly XName HAnsiRunCount = "HAnsiRunCount";
-        public static readonly XName RevisionTracking = "RevisionTracking";
-        public static readonly XName Hyperlink = "Hyperlink";
-        public static readonly XName IPAddress = "IPAddress";
-        public static readonly XName Id = "Id";
-        public static readonly XName Invalid = "Invalid";
-        public static readonly XName InvalidHyperlink = "InvalidHyperlink";
-        public static readonly XName InvalidHyperlinkException = "InvalidHyperlinkException";
-        public static readonly XName InvalidSaveThroughXslt = "InvalidSaveThroughXslt";
-        public static readonly XName JobComplete = "JobComplete";
-        public static readonly XName JobExe = "JobExe";
-        public static readonly XName JobName = "JobName";
-        public static readonly XName JobSpec = "JobSpec";
-        public static readonly XName Languages = "Languages";
-        public static readonly XName LegacyFrame = "LegacyFrame";
-        public static readonly XName LocalDoJobQueue = "LocalDoJobQueue";
-        public static readonly XName MachineName = "MachineName";
-        public static readonly XName MaxConcurrentJobs = "MaxConcurrentJobs";
-        public static readonly XName MaxDocumentsInJob = "MaxDocumentsInJob";
-        public static readonly XName MaxParagraphLength = "MaxParagraphLength";
-        public static readonly XName Message = "Message";
-        public static readonly XName Metrics = "Metrics";
-        public static readonly XName MultiDirectory = "MultiDirectory";
-        public static readonly XName MultiFontRun = "MultiFontRun";
-        public static readonly XName MultiServerQueue = "MultiServerQueue";
-        public static readonly XName Name = "Name";
-        public static readonly XName Namespaces = "Namespaces";
-        public static readonly XName Namespace = "Namespace";
-        public static readonly XName NamespaceName = "NamespaceName";
-        public static readonly XName NamespacePrefix = "NamespacePrefix";
-        public static readonly XName Note = "Note";
-        public static readonly XName NumberingFormatList = "NumberingFormatList";
-        public static readonly XName ObjectDisposedException = "ObjectDisposedException";
-        public static readonly XName ParagraphCount = "ParagraphCount";
-        public static readonly XName Part = "Part";
-        public static readonly XName Parts = "Parts";
-        public static readonly XName PassedDocuments = "PassedDocuments";
-        public static readonly XName Path = "Path";
-        public static readonly XName ProduceCatalog = "ProduceCatalog";
-        public static readonly XName ReferenceToNullImage = "ReferenceToNullImage";
-        public static readonly XName Report = "Report";
-        public static readonly XName Root = "Root";
-        public static readonly XName RootDirectory = "RootDirectory";
-        public static readonly XName Row = "Row";
-        public static readonly XName RunCount = "RunCount";
-        public static readonly XName RunWithoutRprCount = "RunWithoutRprCount";
-        public static readonly XName SdkValidationError = "SdkValidationError";
-        public static readonly XName SdkValidationError2007 = "SdkValidationError2007";
-        public static readonly XName SdkValidationError2010 = "SdkValidationError2010";
-        public static readonly XName SdkValidationError2013 = "SdkValidationError2013";
-        public static readonly XName Sheet = "Sheet";
-        public static readonly XName Sheets = "Sheets";
-        public static readonly XName SimpleField = "SimpleField";
-        public static readonly XName Skip = "Skip";
-        public static readonly XName SmartTag = "SmartTag";
-        public static readonly XName SourceRootDir = "SourceRootDir";
-        public static readonly XName SpawnerJobExeLocation = "SpawnerJobExeLocation";
-        public static readonly XName SpawnerReady = "SpawnerReady";
-        public static readonly XName Style = "Style";
-        public static readonly XName StyleHierarchy = "StyleHierarchy";
-        public static readonly XName SubDocument = "SubDocument";
-        public static readonly XName Table = "Table";
-        public static readonly XName TableData = "TableData";
-        public static readonly XName Tag = "Tag";
-        public static readonly XName Take = "Take";
-        public static readonly XName TextBox = "TextBox";
-        public static readonly XName TrackRevisionsEnabled = "TrackRevisionsEnabled";
-        public static readonly XName Type = "Type";
-        public static readonly XName Uri = "Uri";
-        public static readonly XName Val = "Val";
-        public static readonly XName Valid = "Valid";
-        public static readonly XName WindowStyle = "WindowStyle";
-        public static readonly XName XPath = "XPath";
-        public static readonly XName ZeroLengthText = "ZeroLengthText";
-        public static readonly XName custDataLst = "custDataLst";
-        public static readonly XName custShowLst = "custShowLst";
-        public static readonly XName kinsoku = "kinsoku";
-        public static readonly XName modifyVerifier = "modifyVerifier";
-        public static readonly XName photoAlbum = "photoAlbum";
+        public static XName ActiveX = "ActiveX";
+        public static XName Alias = "Alias";
+        public static XName AltChunk = "AltChunk";
+        public static XName Arguments = "Arguments";
+        public static XName AsciiCharCount = "AsciiCharCount";
+        public static XName AsciiRunCount = "AsciiRunCount";
+        public static XName AverageParagraphLength = "AverageParagraphLength";
+        public static XName BaselineReport = "BaselineReport";
+        public static XName Batch = "Batch";
+        public static XName BatchName = "BatchName";
+        public static XName BatchSelector = "BatchSelector";
+        public static XName CSCharCount = "CSCharCount";
+        public static XName CSRunCount = "CSRunCount";
+        public static XName Catalog = "Catalog";
+        public static XName CatalogList = "CatalogList";
+        public static XName CatalogListFile = "CatalogListFile";
+        public static XName CaughtException = "CaughtException";
+        public static XName Cell = "Cell";
+        public static XName Column = "Column";
+        public static XName Columns = "Columns";
+        public static XName ComplexField = "ComplexField";
+        public static XName Computer = "Computer";
+        public static XName Computers = "Computers";
+        public static XName ContentControl = "ContentControl";
+        public static XName ContentControls = "ContentControls";
+        public static XName ContentType = "ContentType";
+        public static XName ContentTypes = "ContentTypes";
+        public static XName CustomXmlMarkup = "CustomXmlMarkup";
+        public static XName DLL = "DLL";
+        public static XName DefaultDialogValuesFile = "DefaultDialogValuesFile";
+        public static XName DefaultValues = "DefaultValues";
+        public static XName Dependencies = "Dependencies";
+        public static XName DestinationDir = "DestinationDir";
+        public static XName Directory = "Directory";
+        public static XName DirectoryPattern = "DirectoryPattern";
+        public static XName DisplayName = "DisplayName";
+        public static XName DoJobQueueName = "DoJobQueueName";
+        public static XName Document = "Document";
+        public static XName DocumentProtection = "DocumentProtection";
+        public static XName DocumentSelector = "DocumentSelector";
+        public static XName DocumentType = "DocumentType";
+        public static XName Documents = "Documents";
+        public static XName EastAsiaCharCount = "EastAsiaCharCount";
+        public static XName EastAsiaRunCount = "EastAsiaRunCount";
+        public static XName ElementCount = "ElementCount";
+        public static XName EmbeddedXlsx = "EmbeddedXlsx";
+        public static XName Error = "Error";
+        public static XName Exception = "Exception";
+        public static XName Exe = "Exe";
+        public static XName ExeRoot = "ExeRoot";
+        public static XName Extension = "Extension";
+        public static XName File = "File";
+        public static XName FileLength = "FileLength";
+        public static XName FileName = "FileName";
+        public static XName FilePattern = "FilePattern";
+        public static XName FileType = "FileType";
+        public static XName Guid = "Guid";
+        public static XName HAnsiCharCount = "HAnsiCharCount";
+        public static XName HAnsiRunCount = "HAnsiRunCount";
+        public static XName RevisionTracking = "RevisionTracking";
+        public static XName Hyperlink = "Hyperlink";
+        public static XName IPAddress = "IPAddress";
+        public static XName Id = "Id";
+        public static XName Invalid = "Invalid";
+        public static XName InvalidHyperlink = "InvalidHyperlink";
+        public static XName InvalidHyperlinkException = "InvalidHyperlinkException";
+        public static XName InvalidSaveThroughXslt = "InvalidSaveThroughXslt";
+        public static XName JobComplete = "JobComplete";
+        public static XName JobExe = "JobExe";
+        public static XName JobName = "JobName";
+        public static XName JobSpec = "JobSpec";
+        public static XName Languages = "Languages";
+        public static XName LegacyFrame = "LegacyFrame";
+        public static XName LocalDoJobQueue = "LocalDoJobQueue";
+        public static XName MachineName = "MachineName";
+        public static XName MaxConcurrentJobs = "MaxConcurrentJobs";
+        public static XName MaxDocumentsInJob = "MaxDocumentsInJob";
+        public static XName MaxParagraphLength = "MaxParagraphLength";
+        public static XName Message = "Message";
+        public static XName Metrics = "Metrics";
+        public static XName MultiDirectory = "MultiDirectory";
+        public static XName MultiFontRun = "MultiFontRun";
+        public static XName MultiServerQueue = "MultiServerQueue";
+        public static XName Name = "Name";
+        public static XName Namespaces = "Namespaces";
+        public static XName Namespace = "Namespace";
+        public static XName NamespaceName = "NamespaceName";
+        public static XName NamespacePrefix = "NamespacePrefix";
+        public static XName Note = "Note";
+        public static XName NumberingFormatList = "NumberingFormatList";
+        public static XName ObjectDisposedException = "ObjectDisposedException";
+        public static XName ParagraphCount = "ParagraphCount";
+        public static XName Part = "Part";
+        public static XName Parts = "Parts";
+        public static XName PassedDocuments = "PassedDocuments";
+        public static XName Path = "Path";
+        public static XName ProduceCatalog = "ProduceCatalog";
+        public static XName ReferenceToNullImage = "ReferenceToNullImage";
+        public static XName Report = "Report";
+        public static XName Root = "Root";
+        public static XName RootDirectory = "RootDirectory";
+        public static XName Row = "Row";
+        public static XName RunCount = "RunCount";
+        public static XName RunWithoutRprCount = "RunWithoutRprCount";
+        public static XName SdkValidationError = "SdkValidationError";
+        public static XName SdkValidationError2007 = "SdkValidationError2007";
+        public static XName SdkValidationError2010 = "SdkValidationError2010";
+        public static XName SdkValidationError2013 = "SdkValidationError2013";
+        public static XName Sheet = "Sheet";
+        public static XName Sheets = "Sheets";
+        public static XName SimpleField = "SimpleField";
+        public static XName Skip = "Skip";
+        public static XName SmartTag = "SmartTag";
+        public static XName SourceRootDir = "SourceRootDir";
+        public static XName SpawnerJobExeLocation = "SpawnerJobExeLocation";
+        public static XName SpawnerReady = "SpawnerReady";
+        public static XName Style = "Style";
+        public static XName StyleHierarchy = "StyleHierarchy";
+        public static XName SubDocument = "SubDocument";
+        public static XName Table = "Table";
+        public static XName TableData = "TableData";
+        public static XName Tag = "Tag";
+        public static XName Take = "Take";
+        public static XName TextBox = "TextBox";
+        public static XName TrackRevisionsEnabled = "TrackRevisionsEnabled";
+        public static XName Type = "Type";
+        public static XName Uri = "Uri";
+        public static XName Val = "Val";
+        public static XName Valid = "Valid";
+        public static XName WindowStyle = "WindowStyle";
+        public static XName XPath = "XPath";
+        public static XName ZeroLengthText = "ZeroLengthText";
+        public static XName custDataLst = "custDataLst";
+        public static XName custShowLst = "custShowLst";
+        public static XName kinsoku = "kinsoku";
+        public static XName modifyVerifier = "modifyVerifier";
+        public static XName photoAlbum = "photoAlbum";
     }
 }