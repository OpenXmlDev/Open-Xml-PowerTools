﻿using DocumentFormat.OpenXml.Packaging;
using System;
using System.Collections.Generic;
using System.Linq;
using System.Xml.Linq;

namespace OpenXmlPowerTools
{
    public class ChartUpdater
    {
        public static bool UpdateChart(WordprocessingDocument wDoc, string contentControlTag, ChartData chartData)
        {
            var mainDocumentPart = wDoc.MainDocumentPart;
            var mdXDoc = mainDocumentPart.GetXDocument();
            var cc = mdXDoc.Descendants(W.sdt)
                .FirstOrDefault(sdt => (string)sdt.Elements(W.sdtPr).Elements(W.tag).Attributes(W.val).FirstOrDefault() == contentControlTag);
            if (cc != null)
            {
                var chartRid = (string)cc.Descendants(C.chart).Attributes(R.id).FirstOrDefault();
                if (chartRid != null)
                {
                    var chartPart = (ChartPart)mainDocumentPart.GetPartById(chartRid);
                    UpdateChart(chartPart, chartData);
                    var newContent = cc.Elements(W.sdtContent).Elements().Select(e => new XElement(e));
                    cc.ReplaceWith(newContent);
                    mainDocumentPart.PutXDocument();
                    return true;
                }
            }
            return false;
        }

        public static bool UpdateChart(PresentationDocument pDoc, int slideNumber, ChartData chartData)
        {
            var presentationPart = pDoc.PresentationPart;
            var pXDoc = presentationPart.GetXDocument();
            var sldIdElement = pXDoc.Root.Elements(P.sldIdLst).Elements(P.sldId).Skip(slideNumber - 1).FirstOrDefault();
            if (sldIdElement != null)
            {
                var rId = (string)sldIdElement.Attribute(R.id);
                var slidePart = presentationPart.GetPartById(rId);
                var sXDoc = slidePart.GetXDocument();
                var chartRid = (string)sXDoc.Descendants(C.chart).Attributes(R.id).FirstOrDefault();
                if (chartRid != null)
                {
                    var chartPart = (ChartPart)slidePart.GetPartById(chartRid);
                    UpdateChart(chartPart, chartData);
                    return true;
                }
                return true;
            }
            return false;
        }

        public static void UpdateChart(ChartPart chartPart, ChartData chartData)
        {
            if (chartData.Values.Length != chartData.SeriesNames.Length)
            {
                throw new ArgumentException("Invalid chart data");
            }

            foreach (var ser in chartData.Values)
            {
                if (ser.Length != chartData.CategoryNames.Length)
                {
                    throw new ArgumentException("Invalid chart data");
                }
            }

            UpdateSeries(chartPart, chartData);
        }

        private static readonly Dictionary<int, string> FormatCodes = new Dictionary<int, string>()
        {
            { 0, "general" },
            { 1, "0" },
            { 2, "0.00" },
            { 3, "#,##0" },
            { 4, "#,##0.00" },
            { 9, "0%" },
            { 10, "0.00%" },
            { 11, "0.00E+00" },
            { 12, "# ?/?" },
            { 13, "# ??/??" },
            { 14, "mm-dd-yy" },
            { 15, "d-mmm-yy" },
            { 16, "d-mmm" },
            { 17, "mmm-yy" },
            { 18, "h:mm AM/PM" },
            { 19, "h:mm:ss AM/PM" },
            { 20, "h:mm" },
            { 21, "h:mm:ss" },
            { 22, "m/d/yy h:mm" },
            { 37, "#,##0 ;(#,##0)" },
            { 38, "#,##0 ;[Red](#,##0)" },
            { 39, "#,##0.00;(#,##0.00)" },
            { 40, "#,##0.00;[Red](#,##0.00)" },
            { 45, "mm:ss" },
            { 46, "[h]:mm:ss" },
            { 47, "mmss.0" },
            { 48, "##0.0E+0" },
            { 49, "@" },
        };

        private static void UpdateSeries(ChartPart chartPart, ChartData chartData)
        {
            UpdateEmbeddedWorkbook(chartPart, chartData);

            var cpXDoc = chartPart.GetXDocument();
            var root = cpXDoc.Root;
            var firstSeries = root.Descendants(C.ser).FirstOrDefault();
            var numRef = firstSeries.Elements(C.val).Elements(C.numRef).FirstOrDefault();
            string sheetName = null;
            var f = (string)firstSeries.Descendants(C.f).FirstOrDefault();
            if (f != null)
            {
                sheetName = f.Split('!')[0];
            }

            // remove all but first series
            var chartType = firstSeries.Parent.Name;
            firstSeries.Parent.Elements(C.ser).Skip(1).Remove();

            var newSetOfSeries = chartData.SeriesNames
                .Select((string sn, int si) =>
                {
                    XElement cat = null;

                    var oldCat = firstSeries.Elements(C.cat).FirstOrDefault();
                    if (oldCat == null)
                    {
                        throw new OpenXmlPowerToolsException("Invalid chart markup");
                    }

                    var catHasFormula = oldCat.Descendants(C.f).Any();
                    if (catHasFormula)
                    {
                        XElement newFormula = null;
                        if (sheetName != null)
                        {
                            newFormula = new XElement(C.f, string.Format("{0}!$A$2:$A${1}", sheetName, chartData.CategoryNames.Length + 1));
                        }

                        if (chartData.CategoryDataType == ChartDataType.String)
                        {
                            cat = new XElement(C.cat,
                                new XElement(C.strRef,
                                    newFormula,
                                    new XElement(C.strCache,
                                        new XElement(C.ptCount, new XAttribute("val", chartData.CategoryNames.Length)),
                                        chartData.CategoryNames.Select((string cn, int ci) =>
                                        {
                                            var newPt = new XElement(C.pt,
                                                new XAttribute("idx", ci),
                                                new XElement(C.v, chartData.CategoryNames[ci]));
                                            return newPt;
                                        }))));
                        }
                        else
                        {
                            cat = new XElement(C.cat,
                                new XElement(C.numRef,
                                    newFormula,
                                    new XElement(C.numCache,
                                        new XElement(C.formatCode, FormatCodes[chartData.CategoryFormatCode]),
                                        new XElement(C.ptCount, new XAttribute("val", chartData.CategoryNames.Length)),
                                        chartData.CategoryNames.Select((string cn, int ci) =>
                                        {
                                            var newPt = new XElement(C.pt,
                                                new XAttribute("idx", ci),
                                                new XElement(C.v, chartData.CategoryNames[ci]));
                                            return newPt;
                                        }))));
                        }
                    }
                    else
                    {
                        if (chartData.CategoryDataType == ChartDataType.String)
                        {
                            cat = new XElement(C.cat,
                                new XElement(C.strLit,
                                    new XElement(C.ptCount, new XAttribute("val", chartData.CategoryNames.Length)),
                                    chartData.CategoryNames.Select((string cn, int ci) =>
                                    {
                                        var newPt = new XElement(C.pt,
                                            new XAttribute("idx", ci),
                                            new XElement(C.v, chartData.CategoryNames[ci]));
                                        return newPt;
                                    })));
                        }
                        else
                        {
                            cat = new XElement(C.cat,
                                new XElement(C.numLit,
                                    new XElement(C.ptCount, new XAttribute("val", chartData.CategoryNames.Length)),
                                    chartData.CategoryNames.Select((string cn, int ci) =>
                                    {
                                        var newPt = new XElement(C.pt,
                                            new XAttribute("idx", ci),
                                            new XElement(C.v, chartData.CategoryNames[ci]));
                                        return newPt;
                                    })));
                        }
                    }

                    XElement newCval = null;

                    if (sheetName == null)
                    {
                        newCval = new XElement(C.val,
                                new XElement(C.numLit,
                                    new XElement(C.ptCount, new XAttribute("val", chartData.CategoryNames.Length)),
                                    chartData.CategoryNames.Select((string cn, int ci) =>
                                    {
                                        var newPt = new XElement(C.pt,
                                            new XAttribute("idx", ci),
                                            new XElement(C.v, chartData.Values[si][ci]));
                                        return newPt;
                                    })));
                    }
                    else
                    {
                        newCval = new XElement(C.val,
                                new XElement(C.numRef,
                                    sheetName != null ?
                                        new XElement(C.f, string.Format("{0}!${2}$2:${2}${1}", sheetName, chartData.CategoryNames.Length + 1, SpreadsheetMLUtil.IntToColumnId(si + 1))) : null,
                                    new XElement(C.numCache,
                                        sheetName != null ? numRef.Descendants(C.formatCode) : null,
                                        new XElement(C.ptCount, new XAttribute("val", chartData.CategoryNames.Length)),
                                        chartData.CategoryNames.Select((string cn, int ci) =>
                                        {
                                            var newPt = new XElement(C.pt,
                                                new XAttribute("idx", ci),
                                                new XElement(C.v, chartData.Values[si][ci]));
                                            return newPt;
                                        }))));
                    }

                    var serHasFormula = firstSeries.Descendants(C.f).Any();
                    XElement tx = null;
                    if (serHasFormula)
                    {
                        XElement newFormula = null;
                        if (sheetName != null)
                        {
                            newFormula = new XElement(C.f, string.Format("{0}!${1}$1", sheetName, SpreadsheetMLUtil.IntToColumnId(si + 1)));
                        }

                        tx = new XElement(C.tx,
                            new XElement(C.strRef,
                                newFormula,
                                new XElement(C.strCache,
                                    new XElement(C.ptCount, new XAttribute("val", 1)),
                                    new XElement(C.pt,
                                        new XAttribute("idx", 0),
                                        new XElement(C.v, chartData.SeriesNames[si])))));
                    }
                    else
                    {
                        tx = new XElement(C.tx,
                            new XElement(C.v, chartData.SeriesNames[si]));
                    }

                    XElement newSer = null;

                    if (chartType == C.area3DChart || chartType == C.areaChart)
                    {
                        newSer = new XElement(C.ser,
                            // common
                            new XElement(C.idx, new XAttribute("val", si)),
                            new XElement(C.order, new XAttribute("val", si)),
                            tx,
                            firstSeries.Elements(C.spPr),

                            // CT_AreaSer
                            firstSeries.Elements(C.pictureOptions),
                            firstSeries.Elements(C.dPt),
                            firstSeries.Elements(C.dLbls),
                            firstSeries.Elements(C.trendline),
                            firstSeries.Elements(C.errBars),
                            cat,
                            newCval,
                            firstSeries.Elements(C.extLst));
                    }
                    else if (chartType == C.bar3DChart || chartType == C.barChart)
                    {
                        newSer = new XElement(C.ser,
                            // common
                            new XElement(C.idx, new XAttribute("val", si)),
                            new XElement(C.order, new XAttribute("val", si)),
                            tx,
                            firstSeries.Elements(C.spPr),

                            // CT_BarSer
                            firstSeries.Elements(C.invertIfNegative),
                            firstSeries.Elements(C.pictureOptions),
                            firstSeries.Elements(C.dPt),
                            firstSeries.Elements(C.dLbls),
                            firstSeries.Elements(C.trendline),
                            firstSeries.Elements(C.errBars),
                            cat,
                            newCval,
                            firstSeries.Elements(C.shape),
                            firstSeries.Elements(C.extLst));
                    }
                    else if (chartType == C.line3DChart || chartType == C.lineChart || chartType == C.stockChart)
                    {
                        newSer = new XElement(C.ser,
                            // common
                            new XElement(C.idx, new XAttribute("val", si)),
                            new XElement(C.order, new XAttribute("val", si)),
                            tx,
                            firstSeries.Elements(C.spPr),

                            // CT_LineSer
                            firstSeries.Elements(C.marker),
                            firstSeries.Elements(C.dPt),
                            firstSeries.Elements(C.dLbls),
                            firstSeries.Elements(C.trendline),
                            firstSeries.Elements(C.errBars),
                            cat,
                            newCval,
                            firstSeries.Elements(C.smooth),
                            firstSeries.Elements(C.extLst));
                    }
                    else if (chartType == C.doughnutChart || chartType == C.ofPieChart || chartType == C.pie3DChart || chartType == C.pieChart)
                    {
                        newSer = new XElement(C.ser,
                            // common
                            new XElement(C.idx, new XAttribute("val", si)),
                            new XElement(C.order, new XAttribute("val", si)),
                            tx,
                            firstSeries.Elements(C.spPr),

                            // CT_PieSer
                            firstSeries.Elements(C.explosion),
                            firstSeries.Elements(C.dPt),
                            firstSeries.Elements(C.dLbls),
                            cat,
                            newCval,
                            firstSeries.Elements(C.extLst));
                    }
                    else if (chartType == C.surface3DChart || chartType == C.surfaceChart)
                    {
                        newSer = new XElement(C.ser,
                            // common
                            new XElement(C.idx, new XAttribute("val", si)),
                            new XElement(C.order, new XAttribute("val", si)),
                            tx,
                            firstSeries.Elements(C.spPr),

                            // CT_SurfaceSer
                            cat,
                            newCval,
                            firstSeries.Elements(C.extLst));
                    }

                    if (newSer == null)
                    {
                        throw new OpenXmlPowerToolsException("Unsupported chart type");
                    }

                    var accentNumber = (si % 6) + 1;
                    newSer = (XElement)UpdateAccentTransform(newSer, accentNumber);
                    return newSer;
                });
            firstSeries.ReplaceWith(newSetOfSeries);
            chartPart.PutXDocument();
        }

        private static void UpdateEmbeddedWorkbook(ChartPart chartPart, ChartData chartData)
        {
            var cpXDoc = chartPart.GetXDocument();
            var root = cpXDoc.Root;
            var firstSeries = root.Descendants(C.ser).FirstOrDefault();
            if (firstSeries == null)
            {
                return;
            }

            var firstFormula = (string)firstSeries.Descendants(C.f).FirstOrDefault();
            if (firstFormula == null)
            {
                return;
            }

            var sheet = firstFormula.Split('!')[0];
            var embeddedSpreadsheetRid = (string)root.Descendants(C.externalData).Attributes(R.id).FirstOrDefault();
            if (embeddedSpreadsheetRid == null)
            {
                return;
            }

            var embeddedSpreadsheet = chartPart.GetPartById(embeddedSpreadsheetRid);
            if (embeddedSpreadsheet != null)
            {
                using var sDoc = SpreadsheetDocument.Open(embeddedSpreadsheet.GetStream(), true);
                var workbookPart = sDoc.WorkbookPart;
                var wbRoot = workbookPart.GetXDocument().Root;
                var sheetRid = (string)wbRoot
                    .Elements(S.sheets)
                    .Elements(S.sheet)
                    .Where(s => (string)s.Attribute("name") == sheet)
                    .Attributes(R.id)
                    .FirstOrDefault();
                if (sheetRid != null)
                {
                    var sheetPart = workbookPart.GetPartById(sheetRid);
                    var xdSheet = sheetPart.GetXDocument();
                    var sheetData = xdSheet.Descendants(S.sheetData).FirstOrDefault();

                    var stylePart = workbookPart.WorkbookStylesPart;
                    var xdStyle = stylePart.GetXDocument();

                    var categoryStyleId = 0;
                    if (chartData.CategoryFormatCode != 0)
                    {
                        categoryStyleId = AddDxfToDxfs(xdSheet, xdStyle, chartData.CategoryFormatCode);
                    }

                    stylePart.PutXDocument();

                    var firstRow = new XElement(S.row,
                        new XAttribute("r", "1"),
                        new XAttribute("spans", string.Format("1:{0}", chartData.SeriesNames.Length + 1)),
                        new[] { new XElement(S.c,
                                new XAttribute("r", "A1"),
                                new XAttribute("t", "str"),
                                new XElement(S.v,
                                    new XAttribute(XNamespace.Xml + "space", "preserve"),
                                    " "))}
                            .Concat(
                                chartData.SeriesNames
                                    .Select((sn, i) => new XElement(S.c,
                                        new XAttribute("r", RowColToString(0, i + 1)),
                                        new XAttribute("t", "str"),
                                        new XElement(S.v, sn)))));
                    var otherRows = chartData
                        .CategoryNames
                        .Select((cn, r) =>
                        {
                            var row = new XElement(S.row,
                                new XAttribute("r", r + 2),
                                new XAttribute("spans", string.Format("1:{0}", chartData.SeriesNames.Length + 1)),
                                new[] {
                                        new XElement(S.c,
                                            new XAttribute("r", RowColToString(r + 1, 0)),
                                            categoryStyleId != 0 ? new XAttribute("s", categoryStyleId) : null,
                                            chartData.CategoryDataType == ChartDataType.String ? new XAttribute("t", "str") : null,
                                            new XElement(S.v, cn))
                                }.Concat(
                                    Enumerable.Range(0, chartData.Values.Length)
                                        .Select((c, ci) =>
                                        {
                                            var cell = new XElement(S.c,
                                                new XAttribute("r", RowColToString(r + 1, ci + 1)),
                                                new XElement(S.v, chartData.Values[ci][r]));
                                            return cell;
                                        })));
                            return row;
                        });
                    var allRows = new[] {
                            firstRow
                        }.Concat(otherRows);
<<<<<<< HEAD
                    var newSheetData = new XElement(S.sheetData,
                        allRows);
                    sheetData.ReplaceWith(newSheetData);
                    sheetPart.PutXDocument();

                    var tablePartRid = (string)xdSheet
                        .Root
                        .Elements(S.tableParts)
                        .Elements(S.tablePart)
                        .Attributes(R.id)
                        .FirstOrDefault();
                    if (tablePartRid != null)
                    {
                        var partTable = sheetPart.GetPartById(tablePartRid);
                        var xdTablePart = partTable.GetXDocument();
                        var xaRef = xdTablePart.Root.Attribute("ref");
                        xaRef.Value = string.Format("A1:{0}", RowColToString(chartData.CategoryNames.Length - 1, chartData.SeriesNames.Length));
                        var xeNewTableColumns = new XElement(S.tableColumns,
                            new XAttribute("count", chartData.SeriesNames.Length + 1),
                            new[] {
=======
                        var newSheetData = new XElement(S.sheetData,
                            allRows);
                        sheetData.ReplaceWith(newSheetData);
                        sheetPart.PutXDocument();

                        var tablePartRid = (string)xdSheet
                            .Root
                            .Elements(S.tableParts)
                            .Elements(S.tablePart)
                            .Attributes(R.id)
                            .FirstOrDefault();
                        if (tablePartRid != null)
                        {
                            var partTable = sheetPart.GetPartById(tablePartRid);
                            var xdTablePart = partTable.GetXDocument();
                            var xaRef = xdTablePart.Root.Attribute("ref");
                            xaRef.Value = string.Format("A1:{0}", RowColToString(chartData.CategoryNames.Length - 1, chartData.SeriesNames.Length));
                            var xeNewTableColumns = new XElement(S.tableColumns,
                                new XAttribute("count", chartData.SeriesNames.Length + 1),
                                new[] {
>>>>>>> fe53f8e9
                                    new XElement(S.tableColumn,
                                        new XAttribute("id", 1),
                                        new XAttribute("name", " "))
                            }.Concat(
                                chartData.SeriesNames.Select((cn, ci) =>
                                    new XElement(S.tableColumn,
                                        new XAttribute("id", ci + 2),
                                        new XAttribute("name", cn)))));
                        var xeExistingTableColumns = xdTablePart.Root.Element(S.tableColumns);
                        if (xeExistingTableColumns != null)
                        {
                            xeExistingTableColumns.ReplaceWith(xeNewTableColumns);
                        }

                        partTable.PutXDocument();
                    }
                }
            }
        }

        private static int AddDxfToDxfs(XDocument xdSheet, XDocument xdStyle, int formatCodeToAdd)
        {
            // add xf to cellXfs
            var cellXfs = xdStyle
                .Root
                .Element(S.cellXfs);
            if (cellXfs == null)
            {
                var cellStyleXfs = xdStyle
                    .Root
                    .Element(S.cellStyleXfs);
                if (cellStyleXfs != null)
                {
                    cellStyleXfs.AddAfterSelf(
                        new XElement(S.cellXfs,
                            new XAttribute("count", 0)));
                    cellXfs = xdSheet
                        .Root
                        .Element(S.cellXfs);
                }
            }
            if (cellXfs == null)
            {
                var borders = xdStyle
                    .Root
                    .Element(S.borders);
                if (borders != null)
                {
                    borders.AddAfterSelf(
                        new XElement(S.cellXfs,
                            new XAttribute("count", 0)));
                    cellXfs = xdSheet
                        .Root
                        .Element(S.cellXfs);
                }
            }
            if (cellXfs == null)
            {
                throw new OpenXmlPowerToolsException("Internal error");
            }

            var cnt = (int)cellXfs.Attribute("count");
            cnt++;
            cellXfs.Attribute("count").Value = cnt.ToString();
            cellXfs.Add(
                new XElement(S.xf,
                    new XAttribute("numFmtId", formatCodeToAdd),
                    new XAttribute("fontId", 0),
                    new XAttribute("fillId", 0),
                    new XAttribute("borderId", 0),
                    new XAttribute("applyNumberFormat", 1)));
            return cnt - 1;
        }

        private static string RowColToString(int row, int col)
        {
            var str = SpreadsheetMLUtil.IntToColumnId(col) + (row + 1).ToString();
            return str;
        }

        private static object UpdateAccentTransform(XNode node, int accentNumber)
        {
            var element = node as XElement;
            if (element != null)
            {
                if (element.Name == A.schemeClr && (string)element.Attribute("val") == "accent1")
                {
                    return new XElement(A.schemeClr, new XAttribute("val", "accent" + accentNumber));
                }

                return new XElement(element.Name,
                    element.Attributes(),
                    element.Nodes().Select(n => UpdateAccentTransform(n, accentNumber)));
            }
            return node;
        }
    }
}<|MERGE_RESOLUTION|>--- conflicted
+++ resolved
@@ -462,7 +462,6 @@
                     var allRows = new[] {
                             firstRow
                         }.Concat(otherRows);
-<<<<<<< HEAD
                     var newSheetData = new XElement(S.sheetData,
                         allRows);
                     sheetData.ReplaceWith(newSheetData);
@@ -483,36 +482,14 @@
                         var xeNewTableColumns = new XElement(S.tableColumns,
                             new XAttribute("count", chartData.SeriesNames.Length + 1),
                             new[] {
-=======
-                        var newSheetData = new XElement(S.sheetData,
-                            allRows);
-                        sheetData.ReplaceWith(newSheetData);
-                        sheetPart.PutXDocument();
-
-                        var tablePartRid = (string)xdSheet
-                            .Root
-                            .Elements(S.tableParts)
-                            .Elements(S.tablePart)
-                            .Attributes(R.id)
-                            .FirstOrDefault();
-                        if (tablePartRid != null)
-                        {
-                            var partTable = sheetPart.GetPartById(tablePartRid);
-                            var xdTablePart = partTable.GetXDocument();
-                            var xaRef = xdTablePart.Root.Attribute("ref");
-                            xaRef.Value = string.Format("A1:{0}", RowColToString(chartData.CategoryNames.Length - 1, chartData.SeriesNames.Length));
-                            var xeNewTableColumns = new XElement(S.tableColumns,
-                                new XAttribute("count", chartData.SeriesNames.Length + 1),
-                                new[] {
->>>>>>> fe53f8e9
                                     new XElement(S.tableColumn,
                                         new XAttribute("id", 1),
                                         new XAttribute("name", " "))
-                            }.Concat(
-                                chartData.SeriesNames.Select((cn, ci) =>
-                                    new XElement(S.tableColumn,
-                                        new XAttribute("id", ci + 2),
-                                        new XAttribute("name", cn)))));
+                        }.Concat(
+                            chartData.SeriesNames.Select((cn, ci) =>
+                                new XElement(S.tableColumn,
+                                    new XAttribute("id", ci + 2),
+                                    new XAttribute("name", cn)))));
                         var xeExistingTableColumns = xdTablePart.Root.Element(S.tableColumns);
                         if (xeExistingTableColumns != null)
                         {
