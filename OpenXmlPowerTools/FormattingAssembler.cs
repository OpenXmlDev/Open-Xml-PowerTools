﻿using DocumentFormat.OpenXml.Packaging;
using System;
using System.Collections.Generic;
using System.Linq;
using System.Xml.Linq;

namespace Codeuctivity.OpenXmlPowerTools
{
    public class FormattingAssemblerSettings
    {
        public bool RemoveStyleNamesFromParagraphAndRunProperties { get; set; }
        public bool ClearStyles { get; set; }
        public bool OrderElementsPerStandard { get; set; }
        public bool CreateHtmlConverterAnnotationAttributes { get; set; }
        public bool RestrictToSupportedNumberingFormats { get; set; }
        public bool RestrictToSupportedLanguages { get; set; }
        public ListItemRetrieverSettings ListItemRetrieverSettings { get; set; }

        public FormattingAssemblerSettings()
        {
            RemoveStyleNamesFromParagraphAndRunProperties = true;
            ClearStyles = true;
            OrderElementsPerStandard = true;
            CreateHtmlConverterAnnotationAttributes = true;
            RestrictToSupportedNumberingFormats = false;
            RestrictToSupportedLanguages = false;
            ListItemRetrieverSettings = new ListItemRetrieverSettings();
        }
    }

    public static class FormattingAssembler
    {
        public static WmlDocument AssembleFormatting(WmlDocument document, FormattingAssemblerSettings settings)
        {
            using var streamDoc = new OpenXmlMemoryStreamDocument(document);
            using (var doc = streamDoc.GetWordprocessingDocument())
            {
                AssembleFormatting(doc, settings);
            }
            return streamDoc.GetModifiedWmlDocument();
        }

        public static void AssembleFormatting(WordprocessingDocument wDoc, FormattingAssemblerSettings settings)
        {
            var fai = new FormattingAssemblerInfo();
            var sXDoc = wDoc.MainDocumentPart.StyleDefinitionsPart.GetXDocument();
            var defaultParagraphStyle = sXDoc
                .Root
                .Elements(W.style)
                .FirstOrDefault(st => st.Attribute(W._default).ToBoolean() == true &&
                    (string)st.Attribute(W.type) == "paragraph");
            if (defaultParagraphStyle != null)
            {
                fai.DefaultParagraphStyleName = (string)defaultParagraphStyle.Attribute(W.styleId);
            }

            var defaultCharacterStyle = sXDoc
                .Root
                .Elements(W.style)
                .FirstOrDefault(st => st.Attribute(W._default).ToBoolean() == true &&
                    (string)st.Attribute(W.type) == "character");
            if (defaultCharacterStyle != null)
            {
                fai.DefaultCharacterStyleName = (string)defaultCharacterStyle.Attribute(W.styleId);
            }

            var defaultTableStyle = sXDoc
                .Root
                .Elements(W.style)
                .FirstOrDefault(st => st.Attribute(W._default).ToBoolean() == true &&
                    (string)st.Attribute(W.type) == "table");
            if (defaultTableStyle != null)
            {
                fai.DefaultTableStyleName = (string)defaultTableStyle.Attribute(W.styleId);
            }

            var listItemRetrieverSettings = new ListItemRetrieverSettings();
            AssembleListItemInformation(wDoc, settings.ListItemRetrieverSettings);
            foreach (var part in wDoc.ContentParts())
            {
                var pxd = part.GetXDocument();
                FixNonconformantHexValues(pxd.Root);
                AnnotateWithGlobalDefaults(wDoc, pxd.Root, settings);
                AnnotateTablesWithTableStyles(wDoc, pxd.Root);
                AnnotateParagraphs(fai, wDoc, pxd.Root, settings);
                AnnotateRuns(fai, wDoc, pxd.Root, settings);
            }
            NormalizeListItems(fai, wDoc, settings);
            if (settings.ClearStyles)
            {
                ClearStyles(wDoc);
            }

            foreach (var part in wDoc.ContentParts())
            {
                var pxd = part.GetXDocument();
                pxd.Root.Descendants().Attributes().Where(a => a.IsNamespaceDeclaration).Remove();
                NormalizePropsForPart(pxd, settings);
                var newRoot = CleanupTransform(pxd.Root) as XElement;
                pxd.Root.ReplaceWith(newRoot);
                part.PutXDocument();
            }
        }

        private static void FixNonconformantHexValues(XElement root)
        {
            foreach (var tblLook in root.Descendants(W.tblLook))
            {
                if (tblLook.Attributes().Any(a => a.Name != W.val))
                {
                    continue;
                }

                if (tblLook.Attribute(W.val) == null)
                {
                    continue;
                }

                var hexValue = tblLook.Attribute(W.val).Value;
                var val = int.Parse(hexValue, System.Globalization.NumberStyles.HexNumber);
                tblLook.Add(new XAttribute(W.firstRow, (val & 0x0020) != 0 ? "1" : "0"));
                tblLook.Add(new XAttribute(W.lastRow, (val & 0x0040) != 0 ? "1" : "0"));
                tblLook.Add(new XAttribute(W.firstColumn, (val & 0x0080) != 0 ? "1" : "0"));
                tblLook.Add(new XAttribute(W.lastColumn, (val & 0x0100) != 0 ? "1" : "0"));
                tblLook.Add(new XAttribute(W.noHBand, (val & 0x0200) != 0 ? "1" : "0"));
                tblLook.Add(new XAttribute(W.noVBand, (val & 0x0400) != 0 ? "1" : "0"));
            }
            foreach (var cnfStyle in root.Descendants(W.cnfStyle))
            {
                if (cnfStyle.Attributes().Any(a => a.Name != W.val))
                {
                    continue;
                }

                if (cnfStyle.Attribute(W.val) == null)
                {
                    continue;
                }

                var va = cnfStyle.Attribute(W.val).Value.ToArray();
                cnfStyle.Add(new XAttribute(W.firstRow, va[0]));
                cnfStyle.Add(new XAttribute(W.lastRow, va[1]));
                cnfStyle.Add(new XAttribute(W.firstColumn, va[2]));
                cnfStyle.Add(new XAttribute(W.lastColumn, va[3]));
                cnfStyle.Add(new XAttribute(W.oddVBand, va[4]));
                cnfStyle.Add(new XAttribute(W.evenVBand, va[5]));
                cnfStyle.Add(new XAttribute(W.oddHBand, va[6]));
                cnfStyle.Add(new XAttribute(W.evenHBand, va[7]));
                cnfStyle.Add(new XAttribute(W.firstRowLastColumn, va[8]));
                cnfStyle.Add(new XAttribute(W.firstRowFirstColumn, va[9]));
                cnfStyle.Add(new XAttribute(W.lastRowLastColumn, va[10]));
                cnfStyle.Add(new XAttribute(W.lastRowFirstColumn, va[11]));
            }
        }

        private static object? CleanupTransform(XNode node)
        {
            if (node is XElement element)
            {
                if (element.Name == W.tabs && element.Element(W.tab) == null)
                {
                    return null;
                }

                if (element.Name == W.tblStyleRowBandSize || element.Name == W.tblStyleColBandSize)
                {
                    return null;
                }

                // a cleaner solution would be to not include the w:ins and w:del elements when rolling up the paragraph run properties into the run properties.
                if ((element.Name == W.ins || element.Name == W.del) && element.Parent.Name == W.rPr && (element.Parent.Parent.Name == W.r || element.Parent.Parent.Name == W.rPrChange))
                {
                    return null;
                }

                return new XElement(element.Name,
                    element.Attributes(),
                    element.Nodes().Select(n => CleanupTransform(n)));
            }
            return node;
        }

        private static void ClearStyles(WordprocessingDocument wDoc)
        {
            var stylePart = wDoc.MainDocumentPart.StyleDefinitionsPart;
            var sXDoc = stylePart.GetXDocument();

            var newRoot = new XElement(sXDoc.Root.Name,
                sXDoc.Root.Attributes(),
                sXDoc.Root.Elements().Select(e =>
                {
                    if (e.Name != W.style)
                    {
                        return e;
                    }

                    return new XElement(e.Name,
                        e.Attributes(),
                        e.Element(W.name),
                        new XElement(W.pPr),
                        new XElement(W.rPr));
                }));

            var globalrPr = newRoot
                .Elements(W.docDefaults)
                .Elements(W.rPrDefault)
                .Elements(W.rPr)
                .FirstOrDefault();
            if (globalrPr != null)
            {
                globalrPr.ReplaceWith(new XElement(W.rPr));
            }

            var globalpPr = newRoot
                .Elements(W.docDefaults)
                .Elements(W.pPrDefault)
                .Elements(W.pPr)
                .FirstOrDefault();
            if (globalpPr != null)
            {
                globalpPr.ReplaceWith(new XElement(W.pPr));
            }

            sXDoc.Root.ReplaceWith(newRoot);

            stylePart.PutXDocument();
        }

        private static void NormalizeListItems(FormattingAssemblerInfo fai, WordprocessingDocument wDoc, FormattingAssemblerSettings settings)
        {
            foreach (var part in wDoc.ContentParts())
            {
                var pxd = part.GetXDocument();
                var newRoot = (XElement)NormalizeListItemsTransform(fai, wDoc, pxd.Root, settings);
                if (newRoot.Attribute(XNamespace.Xmlns + "pt14") == null)
                {
                    newRoot.Add(new XAttribute(XNamespace.Xmlns + "pt14", PtOpenXml.pt.NamespaceName));
                }

                if (newRoot.Attribute(XNamespace.Xmlns + "mc") == null)
                {
                    newRoot.Add(new XAttribute(XNamespace.Xmlns + "mc", MC.mc.NamespaceName));
                }

                pxd.Root.ReplaceWith(newRoot);
            }
        }

        private static object NormalizeListItemsTransform(FormattingAssemblerInfo fai, WordprocessingDocument wDoc, XNode node, FormattingAssemblerSettings settings)
        {
            if (node is XElement element)
            {
                if (element.Name == W.p)
                {
                    var li = ListItemRetriever.RetrieveListItem(wDoc, element, settings.ListItemRetrieverSettings);
                    if (li != null)
                    {
                        var listItemInfo = element.Annotation<ListItemRetriever.ListItemInfo>();

                        var newParaProps = new XElement(W.pPr,
                            element.Elements(W.pPr).Elements().Where(e => e.Name != W.numPr)
                        );

                        XElement? listItemRunProps = null;
                        var listItemHtmlAttributes = new List<XAttribute>();
                        int? abstractNumId = null;
                        if (listItemInfo != null)
                        {
                            abstractNumId = listItemInfo.AbstractNumId;

                            var paraStyleRunProps = CharStyleRollup(fai, wDoc, element);

                            var paragraphStyleName = (string)element
                                .Elements(W.pPr)
                                .Elements(W.pStyle)
                                .Attributes(W.val)
                                .FirstOrDefault();

                            var defaultStyleName = (string)wDoc
                                    .MainDocumentPart
                                    .StyleDefinitionsPart
                                    .GetXDocument()
                                    .Root
                                    .Elements(W.style)
                                    .Where(s => (string)s.Attribute(W.type) == "paragraph" && s.Attribute(W._default).ToBoolean() == true)
                                    .Attributes(W.styleId)
                                    .FirstOrDefault();

                            if (paragraphStyleName == null)
                            {
                                paragraphStyleName = defaultStyleName;
                            }

                            var stylesXDoc = wDoc
                                .MainDocumentPart
                                .StyleDefinitionsPart
                                .GetXDocument();

                            // put together run props for list item.

                            var lvlStyleRpr = ParaStyleRunPropsStack(wDoc, paragraphStyleName)
                                .Aggregate(new XElement(W.rPr),
                                    (r, s) =>
                                    {
                                        var newCharStyleRunProps = MergeStyleElement(s, r);
                                        return newCharStyleRunProps;
                                    });

                            var mergedRunProps = MergeStyleElement(lvlStyleRpr, paraStyleRunProps);

                            var accumulatedRunProps = element.Elements(PtOpenXml.pPr).Elements(W.rPr).FirstOrDefault();
                            if (accumulatedRunProps != null)
                            {
                                mergedRunProps = MergeStyleElement(accumulatedRunProps, mergedRunProps);
                            }

                            var listItemLvl = listItemInfo.Lvl(ListItemRetriever.GetParagraphLevel(element));
                            var listItemLvlRunProps = listItemLvl.Elements(W.rPr).FirstOrDefault();
                            listItemRunProps = MergeStyleElement(listItemLvlRunProps, mergedRunProps);

                            string? numFmt = null;
                            string? format = null;
                            numFmt = (string)listItemLvl.Elements(W.numFmt).Attributes(W.val).FirstOrDefault();

                            if (numFmt == null)
                            {
                                var mcAlternativeContent = listItemLvl.Descendants(MC.AlternateContent).FirstOrDefault();
                                if (mcAlternativeContent != null)
                                {
                                    var choice = mcAlternativeContent.Element(MC.Choice);
                                    if (choice != null)
                                    {
                                        numFmt = (string)choice.Elements(W.numFmt).Attributes(W.val).FirstOrDefault();
                                        format = (string)choice.Elements(W.numFmt).Attributes(W.format).FirstOrDefault();
                                    }
                                }
                            }

                            if (numFmt == "bullet")
                            {
                                listItemRunProps.Elements(W.rtl).Remove();
                                listItemHtmlAttributes.Add(
                                    new XAttribute(PtOpenXml.HtmlStructure, "ul")
                                );
                                listItemHtmlAttributes.Add(
                                    new XAttribute(PtOpenXml.HtmlStyle, "list-style-type: circle;")
                                );
                            }
                            else
                            {
                                var pPr = element.Element(PtOpenXml.pPr);
                                if (pPr != null)
                                {
                                    var bidiel = pPr.Element(W.bidi);
                                    var bidi = bidiel != null && (bidiel.Attribute(W.val) == null || bidiel.Attribute(W.val).ToBoolean() == true);
                                    if (bidi)
                                    {
                                        listItemRunProps = MergeStyleElement(new XElement(W.rPr,
                                            new XElement(W.rtl)), listItemRunProps);
                                    }
                                }
                                listItemHtmlAttributes.Add(
                                    new XAttribute(PtOpenXml.HtmlStructure, "ol")
                                );

                                if (numFmt == "decimal")
                                {
                                    listItemHtmlAttributes.Add(
                                        new XAttribute(PtOpenXml.HtmlStyle, "list-style-type: decimal;")
                                    );
                                }
                                else if (numFmt == "lowerLetter")
                                {
                                    listItemHtmlAttributes.Add(
                                        new XAttribute(PtOpenXml.HtmlStyle, "list-style-type: lower-alpha;")
                                    );
                                }
                                else if (numFmt == "lowerRoman")
                                {
                                    listItemHtmlAttributes.Add(
                                        new XAttribute(PtOpenXml.HtmlStyle, "list-style-type: lower-roman;")
                                    );
                                }
                                else if (numFmt == "upperLetter")
                                {
                                    listItemHtmlAttributes.Add(
                                        new XAttribute(PtOpenXml.HtmlStyle, "list-style-type: upper-alpha;")
                                    );
                                }
                                else if (numFmt == "upperRoman")
                                {
                                    listItemHtmlAttributes.Add(
                                        new XAttribute(PtOpenXml.HtmlStyle, "list-style-type: upper-roman;")
                                    );
                                }
                                else if (numFmt == "custom" && format.StartsWith("0"))
                                {
                                    listItemHtmlAttributes.Add(
                                        new XAttribute(PtOpenXml.HtmlStyle, "list-style-type: decimal-leading-zero;")
                                    );
                                }
                            }
                        }

                        var paragraphLevel = ListItemRetriever.GetParagraphLevel(element);
                        var levelNums = element.Annotation<ListItemRetriever.LevelNumbers>();
                        var levelNumsString = levelNums
                            .LevelNumbersArray
                            .Take(paragraphLevel + 1)
                            .Select(i => i.ToString() + ".")
                            .StringConcatenate()
                            .TrimEnd('.');

                        var listItemInfo2 = element.Annotation<ListItemRetriever.ListItemInfo>();

                        var listItemRun = new XElement(W.r,
                            new XAttribute(PtOpenXml.ListItemRun, levelNumsString),
                            listItemInfo2 != null ? new XAttribute(PtOpenXml.AbstractNumId, listItemInfo2.AbstractNumId) : null,
                            element.Attribute(PtOpenXml.FontName),
                            element.Attribute(PtOpenXml.LanguageType),
                            listItemRunProps,
                            new XElement(W.t,
                                new XAttribute(XNamespace.Xml + "space", "preserve"),
                                li));

                        AdjustFontAttributes(wDoc, listItemRun, null, listItemRunProps, settings);

                        var lvl = listItemInfo.Lvl(ListItemRetriever.GetParagraphLevel(element));
                        var suffix = new XElement(W.tab);
                        var su = (string)lvl.Elements(W.suff).Attributes(W.val).FirstOrDefault();
                        if (su == "space")
                        {
                            suffix = new XElement(W.t,
                                new XAttribute(XNamespace.Xml + "space", "preserve"),
                                " ");
                        }
                        else if (su == "nothing")
                        {
                            suffix = null;
                        }

                        var jc = (string)lvl.Elements(W.lvlJc).Attributes(W.val).FirstOrDefault();
                        if (jc == "right")
                        {
                            var accumulatedParaProps = element.Element(PtOpenXml.pPr);

                            var hangingAtt = accumulatedParaProps.Elements(W.ind).Attributes(W.hanging).FirstOrDefault();
                            if (hangingAtt == null)
                            {
                                var listItemRunLength = WordprocessingMLUtil.CalcWidthOfRunInTwips(listItemRun);
                                var ind = accumulatedParaProps.Element(W.ind);
                                if (ind == null)
                                {
                                    ind = new XElement(W.ind);
                                    accumulatedParaProps.Add(ind);
                                }
                                ind.Add(new XAttribute(W.hanging, listItemRunLength.ToString()));
                            }
                            else
                            {
                                var hanging = (int)hangingAtt;
                                var listItemRunLength = WordprocessingMLUtil.CalcWidthOfRunInTwips(listItemRun);
                                hanging += listItemRunLength; // should be width of list item, in twips
                                hangingAtt.Value = hanging.ToString();
                            }
                        }
                        else if (jc == "center")
                        {
                            var accumulatedParaProps = element.Element(PtOpenXml.pPr);

                            var hangingAtt = accumulatedParaProps.Elements(W.ind).Attributes(W.hanging).FirstOrDefault();
                            if (hangingAtt == null)
                            {
                                var listItemRunLength = WordprocessingMLUtil.CalcWidthOfRunInTwips(listItemRun);
                                var ind = accumulatedParaProps.Element(W.ind);
                                if (ind == null)
                                {
                                    ind = new XElement(W.ind);
                                    accumulatedParaProps.Add(ind);
                                }
                                ind.Add(new XAttribute(W.hanging, (listItemRunLength / 2).ToString()));
                            }
                            else
                            {
                                var hanging = (int)hangingAtt;
                                var listItemRunLength = WordprocessingMLUtil.CalcWidthOfRunInTwips(listItemRun);
                                hanging += listItemRunLength / 2; // should be half of width of list item, in twips
                                hangingAtt.Value = hanging.ToString();
                            }
                        }
                        AddTabAtLeftIndent(element.Element(PtOpenXml.pPr));

                        var tabRun = suffix != null ?
                                new XElement(W.r,
                                    new XAttribute(PtOpenXml.ListItemRun, levelNumsString),
                                    listItemRunProps,
                                    suffix) : null;

                        var isDeleted = false;
                        var isInserted = false;
                        XAttribute? authorAtt = null;
                        XAttribute? dateAtt = null;

                        var paraDelElement = newParaProps
                            .Elements(W.rPr)
                            .Elements(W.del)
                            .FirstOrDefault();
                        if (paraDelElement != null)
                        {
                            isDeleted = true;
                            authorAtt = paraDelElement.Attribute(W.author);
                            dateAtt = paraDelElement.Attribute(W.date);
                        }

                        var paraInsElement = newParaProps
                            .Elements(W.rPr)
                            .Elements(W.ins)
                            .FirstOrDefault();
                        if (paraInsElement != null)
                        {
                            isInserted = true;
                            authorAtt = paraInsElement.Attribute(W.author);
                            dateAtt = paraInsElement.Attribute(W.date);
                        }

                        var paragraphBefore = element
                            .SiblingsBeforeSelfReverseDocumentOrder()
                            .FirstOrDefault();
                        if (paragraphBefore != null)
                        {
                            var paraInsElement2 = paragraphBefore
                                .Elements(W.pPr)
                                .Elements(W.rPr)
                                .Elements(W.ins)
                                .FirstOrDefault();
                            if (paraInsElement2 != null)
                            {
                                isInserted = true;
                                authorAtt = paraInsElement2.Attribute(W.author);
                                dateAtt = paraInsElement2.Attribute(W.date);
                            }
                        }

                        var pPrChange = element
                            .Elements(W.pPr)
                            .Elements(W.pPrChange)
                            .FirstOrDefault();

                        if (pPrChange != null)
                        {
                            authorAtt = pPrChange.Attribute(W.author);
                            dateAtt = pPrChange.Attribute(W.date);

                            var thisNumPr = element
                                .Elements(W.pPr)
                                .Elements(W.numPr)
                                .FirstOrDefault();

                            var thisNumPrChange = pPrChange
                                .Elements(W.numPr)
                                .FirstOrDefault();

                            if (thisNumPr != null && thisNumPrChange == null)
                            {
                                isInserted = true;
                            }

                            if (thisNumPr == null && thisNumPrChange != null)
                            {
                                isDeleted = true;
                            }
                        }

                        if (isDeleted)
                        {
                            // convert listItemRun and tabRun to their deleted equivalents
                            var highestId = wDoc
                                .MainDocumentPart
                                .GetXDocument()
                                .Descendants()
                                .Attributes(W.id)
                                .Select(id =>
                                {
                                    if (int.TryParse((string)id, out var numId))
                                    {
                                        return numId;
                                    }
                                    else
                                    {
                                        return 0;
                                    }
                                })
                                .Max();

                            listItemRun = new XElement(W.del,
                                new XAttribute(W.id, highestId + 1),
                                authorAtt,
                                dateAtt,
                                (XElement)TransformToDeleted(listItemRun));
                            tabRun = new XElement(W.del,
                                new XAttribute(W.id, highestId + 2),
                                authorAtt,
                                dateAtt,
                                (XElement)TransformToDeleted(tabRun));
                        }
                        else
                        {
                            if (isInserted)
                            {
                                // convert listItemRun and tabRun to their inserted equivalents
                                var highestId = wDoc
                                    .MainDocumentPart
                                    .GetXDocument()
                                    .Descendants()
                                    .Attributes(W.id)
                                    .Select(id =>
                                    {
                                        if (int.TryParse((string)id, out var numId))
                                        {
                                            return numId;
                                        }
                                        else
                                        {
                                            return 0;
                                        }
                                    })
                                    .Max();

                                listItemRun = new XElement(W.ins,
                                    new XAttribute(W.id, highestId + 1),
                                    authorAtt,
                                    dateAtt,
                                    listItemRun);
                                tabRun = new XElement(W.ins,
                                    new XAttribute(W.id, highestId + 2),
                                    authorAtt,
                                    dateAtt,
                                    tabRun);
                            }
                        }

                        var newPara = new XElement(W.p,
                            element.Attribute(PtOpenXml.FontName),
                            element.Attribute(PtOpenXml.LanguageType),
                            element.Attribute(PtOpenXml.Unid),
                            new XAttribute(PtOpenXml.AbstractNumId, abstractNumId),
                            listItemHtmlAttributes,
                            newParaProps,
                            listItemRun,
                            tabRun,
                            element.Elements().Where(e => e.Name != W.pPr).Select(n => NormalizeListItemsTransform(fai, wDoc, n, settings)));
                        return newPara;
                    }
                }

                return new XElement(element.Name,
                    element.Attributes(),
                    element.Nodes().Select(n => NormalizeListItemsTransform(fai, wDoc, n, settings)));
            }
            return node;
        }

        private static object TransformToDeleted(XNode node)
        {
            if (node is XElement element)
            {
                if (element.Name == W.t)
                {
                    return new XElement(W.delText, element.Value);
                }

                return new XElement(element.Name,
                    element.Attributes(),
                    element.Nodes().Select(n => TransformToDeleted(n)));
            }
            return node;
        }

        private static void AddTabAtLeftIndent(XElement pPr)
        {
            var left = 0;
            var ind = pPr.Element(W.ind);

            // todo need to handle W.start
            if (pPr.Attribute(W.left) != null)
            {
                left = (int)pPr.Attribute(W.left);
            }

            var tabs = pPr.Element(W.tabs);
            if (tabs == null)
            {
                tabs = new XElement(W.tabs);
                pPr.Add(tabs);
            }
            var tabAtLeft = tabs.Elements(W.tab).FirstOrDefault(t => WordprocessingMLUtil.StringToTwips((string)t.Attribute(W.pos)) == left);
            if (tabAtLeft == null)
            {
                tabs.Add(
                    new XElement(W.tab,
                        new XAttribute(W.val, "left"),
                        new XAttribute(W.pos, left)));
            }
        }

        public static XName[] PtNamesToKeep = new[] {
            PtOpenXml.FontName,
            PtOpenXml.AbstractNumId,
            PtOpenXml.HtmlStructure,
            PtOpenXml.HtmlStyle,
            PtOpenXml.StyleName,
            PtOpenXml.LanguageType,
            PtOpenXml.ListItemRun,
            PtOpenXml.Unid,
        };

        public static void NormalizePropsForPart(XDocument pxd, FormattingAssemblerSettings settings)
        {
            if (settings.CreateHtmlConverterAnnotationAttributes)
            {
                pxd.Root.Descendants().Attributes().Where(d => d.Name.Namespace == PtOpenXml.pt &&
                    !PtNamesToKeep.Contains(d.Name)).Remove();
                if (pxd.Root.Attribute(XNamespace.Xmlns + "pt14") == null)
                {
                    pxd.Root.Add(new XAttribute(XNamespace.Xmlns + "pt14", PtOpenXml.pt.NamespaceName));
                }

                if (pxd.Root.Attribute(XNamespace.Xmlns + "mc") == null)
                {
                    pxd.Root.Add(new XAttribute(XNamespace.Xmlns + "mc", MC.mc.NamespaceName));
                }

                var mci = pxd.Root.Attribute(MC.Ignorable);
                if (mci != null)
                {
                    if (!pxd.Root.Attribute(MC.Ignorable).Value.Contains("pt14"))
                    {
                        var ig = pxd.Root.Attribute(MC.Ignorable).Value + " pt14";
                        mci.Value = ig;
                    }
                }
                else
                {
                    pxd.Root.Add(new XAttribute(MC.Ignorable, "pt14"));
                }
            }
            else
            {
                pxd.Root.Descendants().Attributes().Where(d => d.Name.Namespace == PtOpenXml.pt).Remove();
            }
            var runProps = pxd.Root.Descendants(PtOpenXml.rPr).ToList();
            foreach (var item in runProps)
            {
                var newRunProps = new XElement(W.rPr,
                    item.Attributes(),
                    item.Elements());
                var parent = item.Parent;
                if (parent.Name == W.p)
                {
                    var existingParaProps = parent.Element(W.pPr);
                    if (existingParaProps == null)
                    {
                        existingParaProps = new XElement(W.pPr);
                        parent.Add(existingParaProps);
                    }
                    var existingRunProps = existingParaProps.Element(W.rPr);
                    if (existingRunProps != null)
                    {
                        if (!settings.RemoveStyleNamesFromParagraphAndRunProperties && newRunProps.Element(W.rStyle) == null)
                        {
                            newRunProps.Add(existingRunProps.Element(W.rStyle));
                        }
                        existingRunProps.ReplaceWith(newRunProps);
                    }
                    else
                    {
                        existingParaProps.Add(newRunProps);
                    }
                }
                else
                {
                    var existingRunProps = parent.Element(W.rPr);
                    if (existingRunProps != null)
                    {
                        if (!settings.RemoveStyleNamesFromParagraphAndRunProperties && newRunProps.Element(W.rStyle) == null)
                        {
                            newRunProps.Add(existingRunProps.Element(W.rStyle));
                        }
                        existingRunProps.ReplaceWith(newRunProps);
                    }
                    else
                    {
                        parent.Add(newRunProps);
                    }
                }
            }
            var paraProps = pxd.Root.Descendants(PtOpenXml.pPr).ToList();
            foreach (var item in paraProps)
            {
                var paraRunProps = item.Parent.Elements(W.pPr).Elements(W.rPr).FirstOrDefault();
                var merged = MergeStyleElement(item.Element(W.rPr), paraRunProps);
                if (!settings.RemoveStyleNamesFromParagraphAndRunProperties && merged.Element(W.rStyle) == null)
                {
                    merged.Add(paraRunProps.Element(W.rStyle));
                }

                var newParaProps = new XElement(W.pPr,
                    item.Attributes(),
                    item.Elements().Where(e => e.Name != W.rPr),
                    merged);
                var para = item.Parent;
                var existingParaProps = para.Element(W.pPr);
                if (existingParaProps != null)
                {
                    if (!settings.RemoveStyleNamesFromParagraphAndRunProperties && newParaProps.Element(W.pStyle) == null)
                    {
                        newParaProps.Add(existingParaProps.Element(W.pStyle));
                    }
                    existingParaProps.ReplaceWith(newParaProps);
                }
                else
                {
                    para.Add(newParaProps);
                }
            }
            var tblProps = pxd.Root.Descendants(PtOpenXml.tblPr).ToList();
            foreach (var item in tblProps)
            {
                var newTblProps = new XElement(item)
                {
                    Name = W.tblPr
                };
                var table = item.Parent;
                var existingTableProps = table.Element(W.tblPr);
                if (existingTableProps != null)
                {
                    existingTableProps.ReplaceWith(newTblProps);
                }
                else
                {
                    table.AddFirst(newTblProps);
                }
            }
            var trProps = pxd.Root.Descendants(PtOpenXml.trPr).ToList();
            foreach (var item in trProps)
            {
                var newTrProps = new XElement(item)
                {
                    Name = W.trPr
                };
                var row = item.Parent;
                var existingRowProps = row.Element(W.trPr);
                if (existingRowProps != null)
                {
                    existingRowProps.ReplaceWith(newTrProps);
                }
                else
                {
                    row.AddFirst(newTrProps);
                }
            }
            var tcProps = pxd.Root.Descendants(PtOpenXml.tcPr).ToList();
            foreach (var item in tcProps)
            {
                var newTcProps = new XElement(item)
                {
                    Name = W.tcPr
                };
                var row = item.Parent;
                var existingRowProps = row.Element(W.tcPr);
                if (existingRowProps != null)
                {
                    existingRowProps.ReplaceWith(newTcProps);
                }
                else
                {
                    row.AddFirst(newTcProps);
                }
            }
            pxd.Root.Descendants(W.numPr).Remove();
            if (settings.RemoveStyleNamesFromParagraphAndRunProperties)
            {
                pxd.Root.Descendants(W.pStyle).Where(ps => ps.Parent.Name == W.pPr).Remove();
                pxd.Root.Descendants(W.rStyle).Where(ps => ps.Parent.Name == W.rPr).Remove();
            }
            pxd.Root.Descendants(W.tblStyle).Where(ps => ps.Parent.Name == W.tblPr).Remove();
            pxd.Root.Descendants().Where(d => d.Name.Namespace == PtOpenXml.pt).Remove();
            if (settings.OrderElementsPerStandard)
            {
                var newRoot = (XElement)WordprocessingMLUtil.WmlOrderElementsPerStandard(pxd.Root);
                pxd.Root.ReplaceWith(newRoot);
            }
        }

        private static void AssembleListItemInformation(WordprocessingDocument wordDoc, ListItemRetrieverSettings settings)
        {
            foreach (var part in wordDoc.ContentParts())
            {
                var xDoc = part.GetXDocument();
                foreach (var para in xDoc.Descendants(W.p))
                {
                    ListItemRetriever.RetrieveListItem(wordDoc, para, settings);
                }
            }
        }

        private static void AnnotateWithGlobalDefaults(WordprocessingDocument wDoc, XElement rootElement, FormattingAssemblerSettings settings)
        {
            XElement? globalDefaultParaProps = null;
            XElement? globalDefaultParaPropsAsDefined = null;
            XElement? globalDefaultRunProps = null;
            XElement? globalDefaultRunPropsAsDefined = null;
            var sXDoc = wDoc.MainDocumentPart.StyleDefinitionsPart.GetXDocument();
            var defaultParaStyleName = (string)sXDoc
                .Root
                .Elements(W.style)
                .Where(st => (string)st.Attribute(W.type) == "paragraph" && st.Attribute(W._default).ToBoolean() == true)
                .Attributes(W.styleId)
                .FirstOrDefault();
            var defaultCharStyleName = (string)sXDoc
                .Root
                .Elements(W.style)
                .Where(st => (string)st.Attribute(W.type) == "character" && st.Attribute(W._default).ToBoolean() == true)
                .Attributes(W.styleId)
                .FirstOrDefault();
            var docDefaults = sXDoc.Root.Element(W.docDefaults);
            if (docDefaults != null)
            {
                globalDefaultParaPropsAsDefined = docDefaults.Elements(W.pPrDefault).Elements(W.pPr)
                    .FirstOrDefault();
                if (globalDefaultParaPropsAsDefined == null)
                {
                    globalDefaultParaPropsAsDefined = new XElement(W.pPr,
                        new XElement(W.rPr));
                }

                globalDefaultRunPropsAsDefined = docDefaults.Elements(W.rPrDefault).Elements(W.rPr)
                    .FirstOrDefault();
                if (globalDefaultRunPropsAsDefined == null)
                {
                    globalDefaultRunPropsAsDefined = new XElement(W.rPr);
                }

                if (globalDefaultRunPropsAsDefined.Element(W.rFonts) == null)
                {
                    globalDefaultRunPropsAsDefined.Add(
                        new XElement(W.rFonts,
                            new XAttribute(W.ascii, "Times New Roman"),
                            new XAttribute(W.hAnsi, "Times New Roman"),
                            new XAttribute(W.cs, "Times New Roman")));
                }

                if (globalDefaultRunPropsAsDefined.Element(W.sz) == null)
                {
                    globalDefaultRunPropsAsDefined.Add(
                        new XElement(W.sz,
                            new XAttribute(W.val, "20")));
                }

                if (globalDefaultRunPropsAsDefined.Element(W.szCs) == null)
                {
                    globalDefaultRunPropsAsDefined.Add(
                        new XElement(W.szCs,
                            new XAttribute(W.val, "20")));
                }

                var runPropsForGlobalDefaultParaProps = MergeStyleElement(globalDefaultRunPropsAsDefined, globalDefaultParaPropsAsDefined.Element(W.rPr));
                globalDefaultParaProps = new XElement(globalDefaultParaPropsAsDefined.Name,
                    globalDefaultParaPropsAsDefined.Attributes(),
                    globalDefaultParaPropsAsDefined.Elements().Where(e => e.Name != W.rPr),
                    runPropsForGlobalDefaultParaProps);
                globalDefaultRunProps = MergeStyleElement(globalDefaultParaPropsAsDefined.Element(W.rPr), globalDefaultRunPropsAsDefined);
            }
            var rPr = new XElement(W.rPr,
                        new XElement(W.rFonts,
                                new XAttribute(W.ascii, "Times New Roman"),
                                new XAttribute(W.hAnsi, "Times New Roman"),
                                new XAttribute(W.cs, "Times New Roman")),
                            new XElement(W.sz,
                                new XAttribute(W.val, "20")),
                            new XElement(W.szCs,
                                new XAttribute(W.val, "20")));

            if (globalDefaultParaProps == null)
            {
                globalDefaultParaProps = new XElement(W.pPr, rPr);
            }

            if (globalDefaultRunProps == null)
            {
                globalDefaultRunProps = rPr;
            }

            var ptGlobalDefaultParaProps = new XElement(globalDefaultParaProps);
            var ptGlobalDefaultRunProps = new XElement(globalDefaultRunProps);
            ptGlobalDefaultParaProps.Name = PtOpenXml.pPr;
            ptGlobalDefaultRunProps.Name = PtOpenXml.rPr;
            var parasAndRuns = rootElement.Descendants().Where(d =>
            {
                return d.Name == W.p || d.Name == W.r;
            });
            if (settings.CreateHtmlConverterAnnotationAttributes)
            {
                foreach (var d in parasAndRuns)
                {
                    if (d.Name == W.p)
                    {
                        var pStyle = (string)d.Elements(W.pPr).Elements(W.pStyle).Attributes(W.val).FirstOrDefault();
                        if (pStyle == null)
                        {
                            pStyle = defaultParaStyleName;
                        }

                        if (pStyle != null)
                        {
                            if (d.Attribute(PtOpenXml.StyleName) != null)
                            {
                                d.Attribute(PtOpenXml.StyleName).Value = pStyle;
                            }
                            else
                            {
                                d.Add(new XAttribute(PtOpenXml.StyleName, pStyle));
                            }
                        }
                        d.Add(ptGlobalDefaultParaProps);
                    }
                    else
                    {
                        var rStyle = (string)d.Elements(W.rPr).Elements(W.rStyle).Attributes(W.val).FirstOrDefault();
                        if (rStyle == null)
                        {
                            rStyle = defaultCharStyleName;
                        }

                        if (rStyle != null)
                        {
                            if (d.Attribute(PtOpenXml.StyleName) != null)
                            {
                                d.Attribute(PtOpenXml.StyleName).Value = rStyle;
                            }
                            else
                            {
                                d.Add(new XAttribute(PtOpenXml.StyleName, rStyle));
                            }
                        }
                        d.Add(ptGlobalDefaultRunProps);
                    }
                }
            }
            else
            {
                foreach (var d in parasAndRuns)
                {
                    if (d.Name == W.p)
                    {
                        d.Add(ptGlobalDefaultParaProps);
                    }
                    else
                    {
                        d.Add(ptGlobalDefaultRunProps);
                    }
                }
            }
        }

        private static readonly XElement BlankTcBorders = new XElement(W.tcBorders,
            new XElement(W.top, new XAttribute(W.val, "nil")),
            new XElement(W.left, new XAttribute(W.val, "nil")),
            new XElement(W.bottom, new XAttribute(W.val, "nil")),
            new XElement(W.right, new XAttribute(W.val, "nil")));

        private static void AnnotateTablesWithTableStyles(WordprocessingDocument wDoc, XElement rootElement)
        {
            var sXDoc = wDoc.MainDocumentPart.StyleDefinitionsPart.GetXDocument();
            foreach (var tbl in rootElement.Descendants(W.tbl))
            {
                var tblStyleName = (string)tbl.Elements(W.tblPr).Elements(W.tblStyle).Attributes(W.val).FirstOrDefault();
                if (tblStyleName != null)
                {
                    var style = TableStyleRollup(wDoc, tblStyleName);

                    // annotate table with table style, in PowerTools namespace
                    style.Name = PtOpenXml.style;
                    tbl.Add(style);

                    // merge tblPr in table style with tblPr of the table
                    // annotate in PowerTools namespace
                    var tblPr2 = style.Element(W.tblPr);
                    var tblPr3 = MergeStyleElement(tbl.Element(W.tblPr), tblPr2, true);
                    if (tblPr3 != null)
                    {
                        var newTblPr = new XElement(tblPr3)
                        {
                            Name = PtOpenXml.pt + "tblPr"
                        };
                        tbl.Add(newTblPr);
                    }

                    AddTcPrPtToEveryCell(tbl);
                    AddOuterBorders(tbl);

                    var tableTcPr = style.Element(W.tcPr);
                    if (tableTcPr != null)
                    {
                        foreach (var row in tbl.Elements(W.tr))
                        {
                            foreach (var cell in row.Elements(W.tc))
                            {
                                var tcPrPtExists = false;
                                var tcPrPt = cell.Element(PtOpenXml.pt + "tcPr");
                                if (tcPrPt != null)
                                {
                                    tcPrPtExists = true;
                                }
                                else
                                {
                                    tcPrPt = new XElement(W.tcPr);
                                }

                                tcPrPt = MergeStyleElement(tableTcPr, tcPrPt);
                                var newTcPrPt = new XElement(tcPrPt)
                                {
                                    Name = PtOpenXml.tcPr
                                };
                                if (tcPrPtExists)
                                {
                                    cell.Element(PtOpenXml.tcPr).ReplaceWith(newTcPrPt);
                                }
                                else
                                {
                                    cell.Add(newTcPrPt);
                                }
                            }
                        }
                    }

                    // Iterate through every row and cell in the table, rolling up row properties and cell properties
                    // as appropriate per the cnfStyle element, then replacing the row and cell properties
                    foreach (var row in tbl.Elements(W.tr))
                    {
                        XElement? trPr2 = null;
                        trPr2 = style.Element(W.trPr);
                        if (trPr2 == null)
                        {
                            trPr2 = new XElement(W.trPr);
                        }

                        var rowCnf = row.Elements(W.trPr).Elements(W.cnfStyle).FirstOrDefault();
                        if (rowCnf != null)
                        {
                            foreach (var ot in TableStyleOverrideTypes)
                            {
                                var attName = TableStyleOverrideXNameMap[ot];
                                if (rowCnf != null && rowCnf.Attribute(attName).ToBoolean() == true)
                                {
                                    var o = style
                                        .Elements(W.tblStylePr)
.FirstOrDefault(tsp => (string)tsp.Attribute(W.type) == ot);
                                    if (o != null)
                                    {
                                        var ottrPr = o.Element(W.trPr);
                                        trPr2 = MergeStyleElement(ottrPr, trPr2);
                                    }
                                }
                            }
                        }
                        trPr2 = MergeStyleElement(row.Element(W.trPr), trPr2);
                        if (trPr2.HasElements)
                        {
                            trPr2.Name = PtOpenXml.pt + "trPr";
                            row.Add(trPr2);
                        }
                    }

                    foreach (var ot in TableStyleOverrideTypes)
                    {
                        var attName = TableStyleOverrideXNameMap[ot];
                        if (attName == W.oddHBand ||
                            attName == W.evenHBand ||
                            attName == W.firstRow ||
                            attName == W.lastRow)
                        {
                            foreach (var row in tbl.Elements(W.tr))
                            {
                                var rowCnf = row.Elements(W.trPr).Elements(W.cnfStyle).FirstOrDefault();
                                if (rowCnf != null && rowCnf.Attribute(attName).ToBoolean() == true)
                                {
                                    var o = style
                                        .Elements(W.tblStylePr)
.FirstOrDefault(tsp => (string)tsp.Attribute(W.type) == ot);
                                    if (o != null)
                                    {
                                        foreach (var cell in row.Elements(W.tc))
                                        {
                                            var tcPrPtExists = false;
                                            var tcPrPt = cell.Element(PtOpenXml.pt + "tcPr");
                                            if (tcPrPt != null)
                                            {
                                                tcPrPtExists = true;
                                            }
                                            else
                                            {
                                                tcPrPt = new XElement(W.tcPr);
                                            }

                                            tcPrPt = MergeStyleElement(o.Element(W.tcPr), tcPrPt);
                                            var newTcPrPt = new XElement(tcPrPt)
                                            {
                                                Name = PtOpenXml.pt + "tcPr"
                                            };
                                            if (tcPrPtExists)
                                            {
                                                cell.Element(PtOpenXml.pt + "tcPr").ReplaceWith(newTcPrPt);
                                            }
                                            else
                                            {
                                                cell.Add(newTcPrPt);
                                            }
                                        }
                                    }
                                }
                            }
                        }
                        else if (attName == W.firstColumn ||
                            attName == W.lastColumn ||
                            attName == W.oddVBand ||
                            attName == W.evenVBand)
                        {
                            foreach (var row in tbl.Elements(W.tr))
                            {
                                foreach (var cell in row.Elements(W.tc))
                                {
                                    ApplyCndFmtToCell(style, ot, attName, cell);
                                }
                            }
                        }
                        else if (attName == W.firstRowLastColumn)
                        {
                            var row = tbl.Elements(W.tr).FirstOrDefault();
                            if (row != null)
                            {
                                var cell = row.Elements(W.tc).LastOrDefault();
                                if (cell != null)
                                {
                                    ApplyCndFmtToCell(style, ot, attName, cell);
                                }
                            }
                        }
                        else if (attName == W.firstRowFirstColumn)
                        {
                            var row = tbl.Elements(W.tr).FirstOrDefault();
                            if (row != null)
                            {
                                var cell = row.Elements(W.tc).FirstOrDefault();
                                if (cell != null)
                                {
                                    ApplyCndFmtToCell(style, ot, attName, cell);
                                }
                            }
                        }
                        else if (attName == W.lastRowLastColumn)
                        {
                            var row = tbl.Elements(W.tr).LastOrDefault();
                            if (row != null)
                            {
                                var cell = row.Elements(W.tc).LastOrDefault();
                                if (cell != null)
                                {
                                    ApplyCndFmtToCell(style, ot, attName, cell);
                                }
                            }
                        }
                        else if (attName == W.lastRowFirstColumn)
                        {
                            var row = tbl.Elements(W.tr).LastOrDefault();
                            if (row != null)
                            {
                                var cell = row.Elements(W.tc).FirstOrDefault();
                                if (cell != null)
                                {
                                    ApplyCndFmtToCell(style, ot, attName, cell);
                                }
                            }
                        }
                    }
                    ProcessInnerBorders(tbl, style);
                }
                else
                {
                    var tblPr = new XElement(W.tblPr);
                    var tblPr3 = MergeStyleElement(tbl.Element(W.tblPr), tblPr, true);
                    if (tblPr3 != null)
                    {
                        var newTblPr = new XElement(tblPr3)
                        {
                            Name = PtOpenXml.pt + "tblPr"
                        };
                        tbl.Add(newTblPr);
                    }

                    AddTcPrPtToEveryCell(tbl);
                }
                // it is important that this is last.  This merges in direct formatting.
                RollInDirectFormatting(tbl);
            }
        }

        private static void AddTcPrPtToEveryCell(XElement tbl)
        {
            foreach (var row in tbl.Elements(W.tr))
            {
                foreach (var cell in row.Elements(W.tc))
                {
                    var tcPrPt = cell.Element(PtOpenXml.pt + "tcPr");
                    if (tcPrPt != null)
                    {
                        continue;
                    }

                    tcPrPt = new XElement(PtOpenXml.pt + "tcPr",
                        new XElement(W.tcBorders));
                    cell.Add(tcPrPt);
                }
            }
        }

        private static void ApplyCndFmtToCell(XElement style, string ot, XName attName, XElement cell)
        {
            var cellCnf = cell.Elements(W.tcPr).Elements(W.cnfStyle).FirstOrDefault();
            if (cellCnf != null && cellCnf.Attribute(attName).ToBoolean() == true)
            {
                var o = style
                    .Elements(W.tblStylePr)
                    .FirstOrDefault(tsp => (string)tsp.Attribute(W.type) == ot);
                if (o != null)
                {
                    var tcPrPtExists = false;
                    var tcPrPt = cell.Element(PtOpenXml.pt + "tcPr");
                    if (tcPrPt != null)
                    {
                        tcPrPtExists = true;
                    }
                    else
                    {
                        tcPrPt = new XElement(W.tcPr);
                    }

                    tcPrPt = MergeStyleElement(o.Element(W.tcPr), tcPrPt);
                    var newTcPrPt = new XElement(tcPrPt)
                    {
                        Name = PtOpenXml.pt + "tcPr"
                    };
                    if (tcPrPtExists)
                    {
                        cell.Element(PtOpenXml.pt + "tcPr").ReplaceWith(newTcPrPt);
                    }
                    else
                    {
                        cell.Add(newTcPrPt);
                    }
                }
            }
        }

        private static void RollInDirectFormatting(XElement tbl)
        {
            var tblBorders = tbl.Elements(PtOpenXml.pt + "tblPr").Elements(W.tblBorders).FirstOrDefault();
            if (tblBorders != null)
            {
                ApplyTblBordersToTable(tbl, tblBorders);
                ProcessInnerBordersPerTblBorders(tbl, tblBorders);
            }
            foreach (var row in tbl.Elements(W.tr))
            {
                XElement tblPrEx = row.Element(W.tblPrEx);
                foreach (var cell in row.Elements(W.tc))
                {
                    var ptTcPr = cell.Element(PtOpenXml.pt + "tcPr");
                    if (tblPrEx != null && tblPrEx.Element(W.tblBorders) != null)
                    {
                        ptTcPr.Elements(W.tcBorders).Remove();
                    }
                    var tcPr = cell.Element(W.tcPr);
                    var mTcPr = MergeStyleElement(tcPr, ptTcPr);
                    if (mTcPr == null)
                    {
                        mTcPr = new XElement(PtOpenXml.pt + "tcPr");
                        cell.Add(tcPr);
                    }
                    var newTcPr = new XElement(mTcPr)
                    {
                        Name = PtOpenXml.pt + "tcPr"
                    };
                    var existing = cell.Element(PtOpenXml.pt + "tcPr");
                    if (existing != null)
                    {
                        existing.ReplaceWith(newTcPr);
                    }
                    else
                    {
                        cell.Add(newTcPr);
<<<<<<< HEAD
=======

                    XElement rightCell = cell.ElementsAfterSelf().FirstOrDefault();
                    if (rightCell != null)
                    {
                        RationalizeLeftAndRightCellBorders(cell, rightCell);
                    }
                }
            }
        }

        private static void RationalizeLeftAndRightCellBorders(XElement leftCell, XElement rightCell)
        {
            if (leftCell == null || rightCell == null)
            {
                return;
            }
            XElement leftTcBorders = leftCell.Elements(W.tcPr).Elements(W.tcBorders).FirstOrDefault();
            XElement rightTcBorders = rightCell.Elements(W.tcPr).Elements(W.tcBorders).FirstOrDefault();
            if (leftTcBorders != null && rightTcBorders != null)
            {
                XElement rightBorderOfLeft = leftTcBorders.Element(W.right);
                XElement leftBorderOfRight = rightTcBorders.Element(W.left);
                if (rightBorderOfLeft == null && leftBorderOfRight != null)
                {
                    leftTcBorders.Add(new XElement(W.right, leftBorderOfRight.Attributes()));
                }
                else if (rightBorderOfLeft != null && leftBorderOfRight == null)
                {
                    leftTcBorders.Add(new XElement(W.left, rightBorderOfLeft.Attributes()));
                }
                else if (rightBorderOfLeft != null && leftBorderOfRight != null)
                {
                    string rightBorderOfLeftVal = (string)rightBorderOfLeft.Attribute(W.val);
                    string leftBorderOfRightVal = (string)leftBorderOfRight.Attribute(W.val);
                    if (rightBorderOfLeftVal == "nil")
                    {
                        rightBorderOfLeft.ReplaceWith(new XElement(W.right, leftBorderOfRight.Attributes()));
                    }
                    else if (leftBorderOfRightVal == "nil")
                    {
                        leftBorderOfRight.ReplaceWith(new XElement(W.left, rightBorderOfLeft.Attributes()));
>>>>>>> 921cbccf
                    }
                }
            }
        }

        private static void ApplyTblBordersToTable(XElement tbl, XElement tblBorders)
        {
            var top = tblBorders.Element(W.top);
            if (top != null)
            {
                var firstRow = tbl.Elements(W.tr).FirstOrDefault();
                if (firstRow != null)
                {
                    foreach (var cell in firstRow.Elements(W.tc))
                    {
                        var cellTcBorders = cell.Elements(PtOpenXml.pt + "tcPr").Elements(W.tcBorders).FirstOrDefault();
                        if (cellTcBorders != null)
                        {
                            var cellTop = cellTcBorders.Element(W.top);
                            if (cellTop == null)
                            {
                                cellTcBorders.Add(top);
                            }
                            else
                            {
                                cellTop.ReplaceAttributes(top.Attributes());
                            }
                        }
                    }
                }
            }
            var bottom = tblBorders.Element(W.bottom);
            if (bottom != null)
            {
                var lastRow = tbl.Elements(W.tr).LastOrDefault();
                if (lastRow != null)
                {
                    foreach (var cell in lastRow.Elements(W.tc))
                    {
                        var cellTcBorders = cell.Elements(PtOpenXml.pt + "tcPr").Elements(W.tcBorders).FirstOrDefault();
                        if (cellTcBorders != null)
                        {
                            var cellBottom = cellTcBorders.Element(W.bottom);
                            if (cellBottom == null)
                            {
                                cellTcBorders.Add(bottom);
                            }
                            else
                            {
                                cellBottom.ReplaceAttributes(bottom.Attributes());
                            }
                        }
                    }
                }
            }
            foreach (var row in tbl.Elements(W.tr))
            {
                var left = tblBorders.Element(W.left);
                if (left != null)
                {
                    var firstCell = row.Elements(W.tc).FirstOrDefault();
                    if (firstCell != null)
                    {
                        var cellTcBorders = firstCell.Elements(PtOpenXml.pt + "tcPr").Elements(W.tcBorders).FirstOrDefault();
                        if (cellTcBorders != null)
                        {
                            var firstCellLeft = cellTcBorders.Element(W.left);
                            if (firstCellLeft == null)
                            {
                                cellTcBorders.Add(left);
                            }
                            else
                            {
                                firstCellLeft.ReplaceAttributes(left.Attributes());
                            }
                        }
                    }
                }
                var right = tblBorders.Element(W.right);
                if (right != null)
                {
                    var lastCell = row.Elements(W.tc).LastOrDefault();
                    if (lastCell != null)
                    {
                        var cellTcBorders = lastCell.Elements(PtOpenXml.pt + "tcPr").Elements(W.tcBorders).FirstOrDefault();
                        if (cellTcBorders != null)
                        {
                            var lastCellRight = cellTcBorders.Element(W.right);
                            if (lastCellRight == null)
                            {
                                cellTcBorders.Add(right);
                            }
                            else
                            {
                                lastCellRight.ReplaceAttributes(right.Attributes());
                            }
                        }
                    }
                }
            }
        }

        private static void AddOuterBorders(XElement tbl)
        {
            var tblBorders = tbl.Elements(PtOpenXml.pt + "tblPr").Elements(W.tblBorders).FirstOrDefault();
            if (tblBorders != null)
            {
                ApplyTblBordersToTable(tbl, tblBorders);
            }
        }

        private static void ProcessInnerBorders(XElement tbl, XElement style)
        {
            var tblBorders = tbl.Elements(PtOpenXml.pt + "tblPr").Elements(W.tblBorders).FirstOrDefault();
            if (tblBorders != null)
            {
                ProcessInnerBordersPerTblBorders(tbl, tblBorders);
            }

            foreach (var attName in new[] { W.oddHBand, W.evenHBand, W.firstRow, W.lastRow })
            {
                var rowCount = tbl.Elements(W.tr).Count();
                var lastRow = rowCount - 1;
                XElement? insideV = null;
                foreach (var row in tbl.Elements(W.tr))
                {
                    var rowCnfStyle = row.Elements(W.trPr).Elements(W.cnfStyle).FirstOrDefault();
                    if (rowCnfStyle != null)
                    {
                        var shouldApply = rowCnfStyle.Attribute(attName).ToBoolean();
                        if (shouldApply == true)
                        {
                            var cndType = TableStyleOverrideXNameRevMap[attName];
                            var cndStyle = style
                                .Elements(W.tblStylePr)
                                .FirstOrDefault(tsp => (string)tsp.Attribute(W.type) == cndType);
                            if (cndStyle != null)
                            {
                                var styleTcBorders = cndStyle.Elements(W.tcPr).Elements(W.tcBorders).FirstOrDefault();
                                if (styleTcBorders != null)
                                {
                                    var top = styleTcBorders.Element(W.top);
                                    var left = styleTcBorders.Element(W.left);
                                    var bottom = styleTcBorders.Element(W.bottom);
                                    var right = styleTcBorders.Element(W.right);
                                    insideV = cndStyle.Elements(W.tcPr).Elements(W.tcBorders).Elements(W.insideV).FirstOrDefault();
                                    if (insideV != null)
                                    {
                                        var lastCol = row.Elements(W.tc).Count() - 1;
                                        var colIdx = 0;
                                        foreach (var cell in row.Elements(W.tc))
                                        {
                                            var tcBorders = cell.Elements(PtOpenXml.pt + "tcPr").Elements(W.tcBorders).FirstOrDefault();
                                            if (colIdx == 0)
                                            {
                                                ResolveInsideWithExisting(tcBorders, insideV, W.right);
                                            }
                                            else if (colIdx == lastCol)
                                            {
                                                ResolveInsideWithExisting(tcBorders, insideV, W.left);
                                            }
                                            else
                                            {
                                                ResolveInsideWithExisting(tcBorders, insideV, W.left);
                                                ResolveInsideWithExisting(tcBorders, insideV, W.right);
                                            }
                                            colIdx++;
                                        }
                                    }
                                }
                            }
                        }
                    }
                }
            }

            foreach (var attName in new[] { W.oddVBand, W.evenVBand, W.firstColumn, W.lastColumn })
            {
                var rowIdx = 0;
                var lastRow = tbl.Elements(W.tr).Count() - 1;
                foreach (var row in tbl.Elements(W.tr))
                {
                    foreach (var cell in row.Elements(W.tc))
                    {
                        var cellCnfStyle = cell.Elements(W.tcPr).Elements(W.cnfStyle).FirstOrDefault();
                        if (cellCnfStyle != null)
                        {
                            var shouldApply = cellCnfStyle.Attribute(attName).ToBoolean();
                            if (shouldApply == true)
                            {
                                var cndType = TableStyleOverrideXNameRevMap[attName];
                                var cndStyle = style
                                    .Elements(W.tblStylePr)
                                    .FirstOrDefault(tsp => (string)tsp.Attribute(W.type) == cndType);
                                if (cndStyle != null)
                                {
                                    var insideH = cndStyle.Elements(W.tcPr).Elements(W.tcBorders).Elements(W.insideH).FirstOrDefault();
                                    if (insideH != null)
                                    {
                                        var tcBorders = cell.Elements(PtOpenXml.pt + "tcPr").Elements(W.tcBorders).FirstOrDefault();
                                        if (rowIdx == 0)
                                        {
                                            ResolveInsideWithExisting(tcBorders, insideH, W.bottom);
                                        }
                                        else if (rowIdx == lastRow)
                                        {
                                            ResolveInsideWithExisting(tcBorders, insideH, W.top);
                                        }
                                        else
                                        {
                                            ResolveInsideWithExisting(tcBorders, insideH, W.bottom);
                                            ResolveInsideWithExisting(tcBorders, insideH, W.top);
                                        }
                                    }
                                }
                            }
                        }
                    }
                    rowIdx++;
                }
            }
        }

        private static void ProcessInnerBordersPerTblBorders(XElement tbl, XElement tblBorders)
        {
            var tblInsideV = tblBorders.Elements(W.insideV).FirstOrDefault();
            if (tblInsideV != null)
            {
                foreach (var row in tbl.Elements(W.tr))
                {
                    var lastCell = row.Elements(W.tc).Count() - 1;
                    var cellIdx = 0;
                    foreach (var cell in row.Elements(W.tc))
                    {
                        var tcPr = cell.Element(PtOpenXml.pt + "tcPr");
                        if (tcPr == null)
                        {
                            tcPr = new XElement(PtOpenXml.pt + "tcPr");
                            cell.Add(tcPr);
                        }
                        var tcBorders = tcPr.Element(W.tcBorders);
                        if (tcBorders == null)
                        {
                            tcBorders = new XElement(W.tcBorders);
                            tcPr.Add(tcBorders);
                        }
                        if (cellIdx == 0)
                        {
                            ResolveInsideWithExisting(tcBorders, tblInsideV, W.right);
                        }
                        else if (cellIdx == lastCell)
                        {
                            ResolveInsideWithExisting(tcBorders, tblInsideV, W.left);
                        }
                        else
                        {
                            ResolveInsideWithExisting(tcBorders, tblInsideV, W.left);
                            ResolveInsideWithExisting(tcBorders, tblInsideV, W.right);
                        }
                        cellIdx++;
                    }
                }
            }
            var tblInsideH = tblBorders.Elements(W.insideH).FirstOrDefault();
            if (tblInsideH != null)
            {
                var rowIdx1 = 0;
                var lastRow1 = tbl.Elements(W.tr).Count() - 1;
                foreach (var row in tbl.Elements(W.tr))
                {
                    if (rowIdx1 == 0)
                    {
                        foreach (var cell in row.Elements(W.tc))
                        {
                            var tcBorders = cell.Elements(PtOpenXml.pt + "tcPr").Elements(W.tcBorders).FirstOrDefault();
                            ResolveInsideWithExisting(tcBorders, tblInsideH, W.bottom);
                        }
                    }
                    else if (rowIdx1 == lastRow1)
                    {
                        foreach (var cell in row.Elements(W.tc))
                        {
                            var tcBorders = cell.Elements(PtOpenXml.pt + "tcPr").Elements(W.tcBorders).FirstOrDefault();
                            ResolveInsideWithExisting(tcBorders, tblInsideH, W.top);
                        }
                    }
                    else
                    {
                        foreach (var cell in row.Elements(W.tc))
                        {
                            var tcBorders = cell.Elements(PtOpenXml.pt + "tcPr").Elements(W.tcBorders).FirstOrDefault();
                            ResolveInsideWithExisting(tcBorders, tblInsideH, W.top);
                            ResolveInsideWithExisting(tcBorders, tblInsideH, W.bottom);
                        }
                    }
                    rowIdx1++;
                }
            }
        }

        private static void ResolveInsideWithExisting(XElement tcBorders, XElement inside, XName whichSide)
        {
            if (tcBorders.Element(whichSide) != null)
            {
                var newInsideH = ResolveInsideBorder(inside, tcBorders.Element(whichSide));
                tcBorders.Element(whichSide).ReplaceAttributes(
                    newInsideH.Attributes());
            }
            else
            {
                tcBorders.Add(
                    new XElement(whichSide,
                        inside.Attributes()));
            }
        }

        private static readonly Dictionary<string, int> BorderTypePriority = new Dictionary<string, int>()
        {
            { "single", 1 },
            { "thick", 2 },
            { "double", 3 },
            { "dotted", 4 },
        };

        private static readonly Dictionary<string, int> BorderNumber = new Dictionary<string, int>()
        {
            {"single", 1 },
            {"thick", 2 },
            {"double", 3 },
            {"dotted", 4 },
            {"dashed", 5 },
            {"dotDash", 6 },
            {"dotDotDash", 7 },
            {"triple", 8 },
            {"thinThickSmallGap", 9 },
            {"thickThinSmallGap", 10 },
            {"thinThickThinSmallGap", 11 },
            {"thinThickMediumGap", 12 },
            {"thickThinMediumGap", 13 },
            {"thinThickThinMediumGap", 14 },
            {"thinThickLargeGap", 15 },
            {"thickThinLargeGap", 16 },
            {"thinThickThinLargeGap", 17 },
            {"wave", 18 },
            {"doubleWave", 19 },
            {"dashSmallGap", 20 },
            {"dashDotStroked", 21 },
            {"threeDEmboss", 22 },
            {"threeDEngrave", 23 },
            {"outset", 24 },
            {"inset", 25 },
        };

        private static XElement? ResolveInsideBorder(XElement inside1, XElement sideToReplace)
        {
            if (inside1 == null && sideToReplace == null)
            {
                return null;
            }

            if (inside1 == null)
            {
                return sideToReplace;
            }

            if (sideToReplace == null)
            {
                return inside1;
            }

            // The following handles the situation where
            // if table innerV is set, and cnd format for first row specifies nill border, then nil border wins.
            // if table innerH is set, and cnd format for first columns specifies nil border, then table innerH wins.
            if (sideToReplace.Name == W.left ||
                sideToReplace.Name == W.right)
            {
                if ((string)inside1.Attribute(W.val) == "nil")
                {
                    return inside1;
                }

                if ((string)sideToReplace.Attribute(W.val) == "nil")
                {
                    return sideToReplace;
                }
            }
            else
            {
                if ((string)inside1.Attribute(W.val) == "nil")
                {
                    return sideToReplace;
                }

                if ((string)sideToReplace.Attribute(W.val) == "nil")
                {
                    return inside1;
                }
            }

            var inside1Val = (string)inside1.Attribute(W.val);
            var border1Weight = 1;
            if (BorderNumber.ContainsKey(inside1Val))
            {
                border1Weight = BorderNumber[inside1Val];
            }

            var sideToReplaceVal = (string)sideToReplace.Attribute(W.val);
            var sideToReplaceWeight = 1;
            if (BorderNumber.ContainsKey(sideToReplaceVal))
            {
                sideToReplaceWeight = BorderNumber[sideToReplaceVal];
            }

            if (border1Weight != sideToReplaceWeight)
            {
                if (border1Weight < sideToReplaceWeight)
                {
                    return sideToReplace;
                }
                else
                {
                    return inside1;
                }
            }

            if ((int)inside1.Attribute(W.sz) > (int)sideToReplace.Attribute(W.sz))
            {
                return inside1;
            }

            if ((int)sideToReplace.Attribute(W.sz) > (int)inside1.Attribute(W.sz))
            {
                return sideToReplace;
            }

            if (BorderTypePriority.ContainsKey(inside1Val) &&
                BorderTypePriority.ContainsKey(sideToReplaceVal))
            {
                var inside1Pri = BorderTypePriority[inside1Val];
                var inside2Pri = BorderTypePriority[sideToReplaceVal];
                if (inside1Pri > inside2Pri)
                {
                    return inside1;
                }

                if (inside2Pri > inside1Pri)
                {
                    return sideToReplace;
                }
            }

            if ((int)inside1.Attribute(W.sz) > (int)sideToReplace.Attribute(W.sz))
            {
                return inside1;
            }

            if ((int)sideToReplace.Attribute(W.sz) > (int)inside1.Attribute(W.sz))
            {
                return sideToReplace;
            }

            var color1str = (string)inside1.Attribute(W.color);
            if (color1str == "auto")
            {
                color1str = "000000";
            }

            var color2str = (string)sideToReplace.Attribute(W.color);
            if (color2str == "auto")
            {
                color2str = "000000";
            }

            if (color1str != null && color2str != null && color1str != color2str)
            {
                int color1;
                int color2;
                try
                {
                    color1 = Convert.ToInt32(color1str, 16);
                }
                // if the above throws ArgumentException, FormatException, or OverflowException, then abort
                catch (Exception)
                {
                    return sideToReplace;
                }
                try
                {
                    color2 = Convert.ToInt32(color2str, 16);
                }
                // if the above throws ArgumentException, FormatException, or OverflowException, then abort
                catch (Exception)
                {
                    return inside1;
                }
                if (color1 < color2)
                {
                    return inside1;
                }

                if (color2 < color1)
                {
                    return sideToReplace;
                }

                return inside1;
            }
            return inside1;
        }

        private static XElement TableStyleRollup(WordprocessingDocument wDoc, string tblStyleName)
        {
            var tblStyleChain = TableStyleStack(wDoc, tblStyleName)
                .Reverse();
            var rolledStyle = new XElement(W.style);
            foreach (var style in tblStyleChain)
            {
                rolledStyle = MergeStyleElement(style, rolledStyle);
            }
            return rolledStyle;
        }

        private static readonly XName[] SpecialCaseChildProperties =
        {
            W.tblPr,
            W.trPr,
            W.tcPr,
            W.pPr,
            W.rPr,
            W.pBdr,
            W.tabs,
            W.rFonts,
            W.ind,
            W.spacing,
            W.tblStylePr,
            W.tcBorders,
            W.tblBorders,
            W.lang,
            W.numPr,
        };

        private static readonly XName[] MergeChildProperties =
        {
            W.tblPr,
            W.trPr,
            W.tcPr,
            W.pPr,
            W.rPr,
            W.pBdr,
            W.tcBorders,
            W.tblBorders,
            W.numPr,
        };

        private static readonly string[] TableStyleOverrideTypes =
        {
            "band1Vert",
            "band2Vert",
            "band1Horz",
            "band2Horz",
            "firstCol",
            "lastCol",
            "firstRow",
            "lastRow",
            "neCell",
            "nwCell",
            "seCell",
            "swCell",
        };

        private static readonly Dictionary<string, XName> TableStyleOverrideXNameMap = new Dictionary<string, XName>
        {
            {"band1Vert", W.oddVBand},
            {"band2Vert", W.evenVBand},
            {"band1Horz", W.oddHBand},
            {"band2Horz", W.evenHBand},
            {"firstCol", W.firstColumn},
            {"lastCol", W.lastColumn},
            {"firstRow", W.firstRow},
            {"lastRow", W.lastRow},
            {"neCell", W.firstRowLastColumn},
            {"nwCell", W.firstRowFirstColumn},
            {"seCell", W.lastRowLastColumn},
            {"swCell", W.lastRowFirstColumn},
        };

        private static readonly Dictionary<XName, string> TableStyleOverrideXNameRevMap = new Dictionary<XName, string>
        {
            {W.oddVBand, "band1Vert"},
            {W.evenVBand, "band2Vert"},
            {W.oddHBand, "band1Horz"},
            {W.evenHBand, "band2Horz"},
            {W.firstColumn, "firstCol"},
            {W.lastColumn, "lastCol"},
            {W.firstRow, "firstRow"},
            {W.lastRow, "lastRow"},
        };

        private static XElement MergeStyleElement(XElement higherPriorityElement, XElement lowerPriorityElement)
        {
            return MergeStyleElement(higherPriorityElement, lowerPriorityElement, null);
        }

        private static XElement MergeStyleElement(XElement higherPriorityElement, XElement lowerPriorityElement, bool? highPriIsDirectFormatting)
        {
            // If, when in the process of merging, the source element doesn't have a
            // corresponding element in the merged element, then include the source element
            // in the merged element.
            if (lowerPriorityElement == null)
            {
                return higherPriorityElement;
            }

            if (higherPriorityElement == null)
            {
                return lowerPriorityElement;
            }

            var hpe = higherPriorityElement
                .Elements()
                .Where(e => !SpecialCaseChildProperties.Contains(e.Name))
                .ToArray();
            if (highPriIsDirectFormatting == true)
            {
                hpe = hpe
                    .Select(e =>
                        new XElement(e.Name,
                            e.Attributes(),
                            new XAttribute(PtOpenXml.pt + "fromDirect", true),
                            e.Elements()))
                    .ToArray();
            }
            var lpe = lowerPriorityElement
                .Elements()
                .Where(e => !SpecialCaseChildProperties.Contains(e.Name) && (!hpe.Select(z => z.Name).Contains(e.Name) || e.Attribute(PtOpenXml.pt + "fromDirect") != null))
                .ToArray();
            // now filter out any hpe where lpe contains the value, since it was from direct formatting
            hpe = hpe
                .Where(e => !lpe.Any(z => z.Name == e.Name))
                .ToArray();
            var ma = SpacingMerge(higherPriorityElement.Element(W.spacing), lowerPriorityElement.Element(W.spacing));
            var rFonts = FontMerge(higherPriorityElement.Element(W.rFonts), lowerPriorityElement.Element(W.rFonts));
            var tabs = TabsMerge(higherPriorityElement.Element(W.tabs), lowerPriorityElement.Element(W.tabs));
            var ind = IndMerge(higherPriorityElement.Element(W.ind), lowerPriorityElement.Element(W.ind));
            var lang = LangMerge(higherPriorityElement.Element(W.lang), lowerPriorityElement.Element(W.lang));
            var mcp = MergeChildProperties
                .Select(e =>
                {
                    // test is here to prevent unnecessary recursion to make debugging easier
                    var h = higherPriorityElement.Element(e);
                    var l = lowerPriorityElement.Element(e);
                    if (h == null && l == null)
                    {
                        return null;
                    }

                    if (h == null && l != null)
                    {
                        return l;
                    }

                    if (h != null && l == null)
                    {
                        var newH = new XElement(h.Name,
                            h.Attributes(),
                            highPriIsDirectFormatting == true ? new XAttribute(PtOpenXml.pt + "fromDirect", true) : null,
                            h.Elements());
                        return newH;
                    }
                    return MergeStyleElement(h, l, highPriIsDirectFormatting);
                })
                .Where(m => m != null)
                .ToArray();
            var tsor = TableStyleOverrideTypes
                .Select(e =>
                {
                    // test is here to prevent unnecessary recursion to make debugging easier
                    var h = higherPriorityElement.Elements(W.tblStylePr).FirstOrDefault(tsp => (string)tsp.Attribute(W.type) == e);
                    var l = lowerPriorityElement.Elements(W.tblStylePr).FirstOrDefault(tsp => (string)tsp.Attribute(W.type) == e);
                    if (h == null && l == null)
                    {
                        return null;
                    }

                    if (h == null && l != null)
                    {
                        return l;
                    }

                    if (h != null && l == null)
                    {
                        return h;
                    }

                    return MergeStyleElement(h, l);
                })
                .Where(m => m != null)
                .ToArray();

            var newMergedElement = new XElement(higherPriorityElement.Name,
                new XAttribute(XNamespace.Xmlns + "w", W.w),
                higherPriorityElement.Attributes().Where(a => !a.IsNamespaceDeclaration),
                hpe,  // higher priority elements
                lpe,  // lower priority elements where there is not a higher priority element of same name
                ind,  // w:ind has very special rules
                ma,   // elements that require merged attributes
                lang,
                rFonts,  // font merge is special case
                tabs,    // tabs merge is special case
                mcp,  // elements that need child properties to be merged
                tsor // merged table style override elements
            );

            return newMergedElement;
        }

        private static XElement? LangMerge(XElement hLang, XElement lLang)
        {
            if (hLang == null && lLang == null)
            {
                return null;
            }

            if (hLang != null && lLang == null)
            {
                return hLang;
            }

            if (lLang != null && hLang == null)
            {
                return lLang;
            }

            return new XElement(W.lang,
                hLang.Attribute(W.val) != null ? hLang.Attribute(W.val) : lLang.Attribute(W.val),
                hLang.Attribute(W.bidi) != null ? hLang.Attribute(W.bidi) : lLang.Attribute(W.bidi),
                hLang.Attribute(W.eastAsia) != null ? hLang.Attribute(W.eastAsia) : lLang.Attribute(W.eastAsia));
        }

        private enum IndAttType
        {
            End,
            FirstLineOrHanging,
            Start,
            Left,
            Right,
            None,
        };

        private static XElement? IndMerge(XElement higherPriorityElement, XElement lowerPriorityElement)
        {
            if (higherPriorityElement == null && lowerPriorityElement == null)
            {
                return null;
            }

            if (higherPriorityElement != null && lowerPriorityElement == null)
            {
                return higherPriorityElement;
            }

            if (lowerPriorityElement != null && higherPriorityElement == null)
            {
                return lowerPriorityElement;
            }

            var hpe = new XElement(higherPriorityElement);
            var lpe = new XElement(lowerPriorityElement);

            if (hpe.Attribute(W.firstLine) != null)
            {
                lpe.Attributes(W.hanging).Remove();
            }

            if (hpe.Attribute(W.firstLineChars) != null)
            {
                lpe.Attributes(W.hangingChars).Remove();
            }

            if (hpe.Attribute(W.hanging) != null)
            {
                lpe.Attributes(W.firstLine).Remove();
            }

            if (hpe.Attribute(W.hangingChars) != null)
            {
                lpe.Attributes(W.firstLineChars).Remove();
            }

            var highPriAtts = hpe
                .Attributes()
                .Where(a => !a.IsNamespaceDeclaration)
                .ToList();

            var highPriAttNames = highPriAtts
                .Select(a => a.Name);

            var lowPriAtts = lpe
                .Attributes()
                .Where(a => !a.IsNamespaceDeclaration)
                .Where(a => !highPriAttNames.Contains(a.Name))
                .ToList();

            var mergedElement = new XElement(higherPriorityElement.Name,
                highPriAtts,
                lowPriAtts);

            return mergedElement;
        }

        // merge child tab elements
        // they are additive, with the exception that if there are two elements at the same location,
        // we need to take the higher, and not take the lower.
        private static XElement? TabsMerge(XElement higherPriorityElement, XElement lowerPriorityElement)
        {
            if (higherPriorityElement != null && lowerPriorityElement == null)
            {
                return higherPriorityElement;
            }

            if (higherPriorityElement == null && lowerPriorityElement != null)
            {
                return lowerPriorityElement;
            }

            if (higherPriorityElement == null && lowerPriorityElement == null)
            {
                return null;
            }

            var hps = higherPriorityElement.Elements().Select(e =>
                new
                {
                    Pos = WordprocessingMLUtil.StringToTwips((string)e.Attribute(W.pos)),
                    Pri = 1,
                    Element = e,
                }
            );
            var lps = lowerPriorityElement.Elements().Select(e =>
                new
                {
                    Pos = WordprocessingMLUtil.StringToTwips((string)e.Attribute(W.pos)),
                    Pri = 2,
                    Element = e,
                }
            );
            var newTabElements = hps.Concat(lps)
                .GroupBy(s => s.Pos)
                .Select(g => g.OrderBy(s => s.Pri).First().Element)
                .Where(e => (string)e.Attribute(W.val) != "clear")
                .OrderBy(e => WordprocessingMLUtil.StringToTwips((string)e.Attribute(W.pos)));
            var newTabs = new XElement(W.tabs, newTabElements);
            return newTabs;
        }

        private static XElement? SpacingMerge(XElement hn, XElement ln)
        {
            if (hn == null && ln == null)
            {
                return null;
            }

            if (hn != null && ln == null)
            {
                return hn;
            }

            if (hn == null && ln != null)
            {
                return ln;
            }

            var mn1 = new XElement(W.spacing,
                hn.Attributes(),
                ln.Attributes().Where(a => hn.Attribute(a.Name) == null));
            return mn1;
        }

        private static IEnumerable<XElement> TableStyleStack(WordprocessingDocument wDoc, string tblStyleName)
        {
            var sXDoc = wDoc.MainDocumentPart.StyleDefinitionsPart.GetXDocument();
            var currentStyle = tblStyleName;
            while (true)
            {
                var style = sXDoc
                    .Root
                    .Elements(W.style).FirstOrDefault(s => (string)s.Attribute(W.type) == "table" &&
                        (string)s.Attribute(W.styleId) == currentStyle);
                if (style == null)
                {
                    yield break;
                }

                yield return style;
                currentStyle = (string)style.Elements(W.basedOn).Attributes(W.val).FirstOrDefault();
                if (currentStyle == null)
                {
                    yield break;
                }
            }
        }

        private static XElement? FontMerge(XElement higherPriorityFont, XElement lowerPriorityFont)
        {
            XElement rFonts;

            if (higherPriorityFont == null)
            {
                return lowerPriorityFont;
            }

            if (lowerPriorityFont == null)
            {
                return higherPriorityFont;
            }

            if (higherPriorityFont == null && lowerPriorityFont == null)
            {
                return null;
            }

            rFonts = new XElement(W.rFonts,
                higherPriorityFont.Attribute(W.ascii) != null || higherPriorityFont.Attribute(W.asciiTheme) != null ?
                    new[] { higherPriorityFont.Attribute(W.ascii), higherPriorityFont.Attribute(W.asciiTheme) } :
                    new[] { lowerPriorityFont.Attribute(W.ascii), lowerPriorityFont.Attribute(W.asciiTheme) },
                higherPriorityFont.Attribute(W.hAnsi) != null || higherPriorityFont.Attribute(W.hAnsiTheme) != null ?
                    new[] { higherPriorityFont.Attribute(W.hAnsi), higherPriorityFont.Attribute(W.hAnsiTheme) } :
                    new[] { lowerPriorityFont.Attribute(W.hAnsi), lowerPriorityFont.Attribute(W.hAnsiTheme) },
                higherPriorityFont.Attribute(W.eastAsia) != null || higherPriorityFont.Attribute(W.eastAsiaTheme) != null ?
                    new[] { higherPriorityFont.Attribute(W.eastAsia), higherPriorityFont.Attribute(W.eastAsiaTheme) } :
                    new[] { lowerPriorityFont.Attribute(W.eastAsia), lowerPriorityFont.Attribute(W.eastAsiaTheme) },
                higherPriorityFont.Attribute(W.cs) != null || higherPriorityFont.Attribute(W.cstheme) != null ?
                    new[] { higherPriorityFont.Attribute(W.cs), higherPriorityFont.Attribute(W.cstheme) } :
                    new[] { lowerPriorityFont.Attribute(W.cs), lowerPriorityFont.Attribute(W.cstheme) },
                higherPriorityFont.Attribute(W.hint) != null ? higherPriorityFont.Attribute(W.hint) :
                    lowerPriorityFont.Attribute(W.hint)
            );

            return rFonts;
        }

        private static void AnnotateParagraphs(FormattingAssemblerInfo fai, WordprocessingDocument wDoc, XElement root, FormattingAssemblerSettings settings)
        {
            foreach (var para in root.Descendants(W.p))
            {
                AnnotateParagraph(fai, wDoc, para, settings);
            }
        }

        private static void AnnotateParagraph(FormattingAssemblerInfo fai, WordprocessingDocument wDoc, XElement para, FormattingAssemblerSettings settings)
        {
            var localParaProps = para.Element(W.pPr);
            if (localParaProps == null)
            {
                localParaProps = new XElement(W.pPr);
            }

            // get para table props, to be merged.
            XElement? tablepPr = null;

            var blockLevelContentContainer = para
                .Ancestors()
                .FirstOrDefault(a => a.Name == W.body ||
                    a.Name == W.tbl ||
                    a.Name == W.txbxContent ||
                    a.Name == W.ftr ||
                    a.Name == W.hdr ||
                    a.Name == W.footnote ||
                    a.Name == W.endnote);
            if (blockLevelContentContainer.Name == W.tbl)
            {
                var tbl = blockLevelContentContainer;
                var style = tbl.Element(PtOpenXml.pt + "style");
                var cellCnf = para.Ancestors(W.tc).Take(1).Elements(W.tcPr).Elements(W.cnfStyle).FirstOrDefault();
                var rowCnf = para.Ancestors(W.tr).Take(1).Elements(W.trPr).Elements(W.cnfStyle).FirstOrDefault();

                if (style != null)
                {
                    // roll up tblPr, trPr, and tcPr from within a specific style.
                    // add each of these to the table, in PowerTools namespace.
                    tablepPr = style.Element(W.pPr);
                    if (tablepPr == null)
                    {
                        tablepPr = new XElement(W.pPr);
                    }

                    foreach (var ot in TableStyleOverrideTypes)
                    {
                        var attName = TableStyleOverrideXNameMap[ot];
                        if (cellCnf != null && cellCnf.Attribute(attName).ToBoolean() == true ||
                            rowCnf != null && rowCnf.Attribute(attName).ToBoolean() == true)
                        {
                            var o = style
                                .Elements(W.tblStylePr)
.FirstOrDefault(tsp => (string)tsp.Attribute(W.type) == ot);
                            if (o != null)
                            {
                                var otpPr = o.Element(W.pPr);
                                tablepPr = MergeStyleElement(otpPr, tablepPr);
                            }
                        }
                    }
                }
            }
            var stylesPart = wDoc.MainDocumentPart.StyleDefinitionsPart;
            XDocument? sXDoc = null;
            if (stylesPart != null)
            {
                sXDoc = stylesPart.GetXDocument();
            }

            var lif = para.Annotation<ListItemRetriever.ListItemInfo>();

            var rolledParaProps = ParagraphStyleRollup(para, sXDoc, fai.DefaultParagraphStyleName);
            if (lif != null && lif.IsZeroNumId)
            {
                rolledParaProps.Elements(W.ind).Remove();
            }

            var toggledParaProps = MergeStyleElement(rolledParaProps, tablepPr);
            var mergedParaProps = MergeStyleElement(localParaProps, toggledParaProps);

            var li = ListItemRetriever.RetrieveListItem(wDoc, para, settings.ListItemRetrieverSettings);
            if (lif != null && lif.IsListItem)
            {
                if (settings.RestrictToSupportedNumberingFormats)
                {
                    var numFmtForLevel = (string)lif.Lvl(ListItemRetriever.GetParagraphLevel(para)).Elements(W.numFmt).Attributes(W.val).FirstOrDefault();
                    if (numFmtForLevel == null)
                    {
                        var numFmtElement = lif.Lvl(ListItemRetriever.GetParagraphLevel(para)).Elements(MC.AlternateContent).Elements(MC.Choice).Elements(W.numFmt).FirstOrDefault();
                        if (numFmtElement != null && (string)numFmtElement.Attribute(W.val) == "custom")
                        {
                            numFmtForLevel = (string)numFmtElement.Attribute(W.format);
                        }
                    }
                    var isLgl = lif.Lvl(ListItemRetriever.GetParagraphLevel(para)).Elements(W.isLgl).Any();
                    if (isLgl && numFmtForLevel != "decimalZero")
                    {
                        numFmtForLevel = "decimal";
                    }

                    if (!AcceptableNumFormats.Contains(numFmtForLevel))
                    {
                        throw new UnsupportedNumberingFormatException(numFmtForLevel + " is not a supported numbering format");
                    }
                }

                var paragraphLevel = ListItemRetriever.GetParagraphLevel(para);
                var numberingParaProps = lif
                    .Lvl(paragraphLevel)
                    .Elements(W.pPr)
                    .FirstOrDefault();
                if (numberingParaProps == null)
                {
                    numberingParaProps = new XElement(W.pPr);
                }
                else
                {
                    numberingParaProps
                        .Elements()
                        .Where(e => e.Name != W.ind)
                        .Remove();
                }

                // have:
                // - localParaProps
                // - toggledParaProps
                // - numberingParaProps

                // if a paragraph contains a numPr with a numId=0, in other words, it is NOT a numbered item, then the indentation from the style
                // hierarchy is ignored.

                var lii = para.Annotation<ListItemRetriever.ListItemInfo>();
                if (lii.FromParagraph != null)
                {
                    // order
                    // - toggledParaProps
                    // - numberingParaProps
                    // - localParaProps

                    mergedParaProps = MergeStyleElement(numberingParaProps, toggledParaProps);
                    mergedParaProps = MergeStyleElement(localParaProps, mergedParaProps);
                }
                else if (lii.FromStyle != null)
                {
                    // order
                    // - numberingParaProps
                    // - toggledParaProps
                    // - localParaProps
                    mergedParaProps = MergeStyleElement(toggledParaProps, numberingParaProps);
                    mergedParaProps = MergeStyleElement(localParaProps, mergedParaProps);
                }
            }
            else
            {
                mergedParaProps = MergeStyleElement(localParaProps, toggledParaProps);
            }

            // merge mergedParaProps with existing accumulatedParaProps, with mergedParaProps as high pri
            // replace accumulatedParaProps with newly merged

            var accumulatedParaProps = para.Element(PtOpenXml.pt + "pPr");
            var newAccumulatedParaProps = MergeStyleElement(mergedParaProps, accumulatedParaProps);

            AdjustFontAttributes(wDoc, para, newAccumulatedParaProps, newAccumulatedParaProps.Element(W.rPr), settings);
            newAccumulatedParaProps.Name = PtOpenXml.pt + "pPr";
            if (accumulatedParaProps != null)
            {
                accumulatedParaProps.ReplaceWith(newAccumulatedParaProps);
            }
            else
            {
                para.Add(newAccumulatedParaProps);
            }
        }

        private static readonly string[] AcceptableNumFormats = new[] {
            "decimal",
            "decimalZero",
            "upperRoman",
            "lowerRoman",
            "upperLetter",
            "lowerLetter",
            "ordinal",
            "cardinalText",
            "ordinalText",
            "bullet",
            "0001, 0002, 0003, ...",
            "none",
        };

        public static XElement ParagraphStyleRollup(XElement paragraph, XDocument stylesXDoc, string defaultParagraphStyleName)
        {
            var paraStyle = (string)paragraph
                .Elements(W.pPr)
                .Elements(W.pStyle)
                .Attributes(W.val)
                .FirstOrDefault();
            if (paraStyle == null)
            {
                paraStyle = defaultParagraphStyleName;
            }

            var rolledUpParaStyleParaProps = new XElement(W.pPr);
            if (stylesXDoc == null)
            {
                return rolledUpParaStyleParaProps;
            }

            if (paraStyle != null)
            {
                rolledUpParaStyleParaProps = ParaStyleParaPropsStack(stylesXDoc, paraStyle, paragraph)
                    .Reverse()
                    .Aggregate(new XElement(W.pPr),
                        (r, s) =>
                        {
                            var newParaProps = MergeStyleElement(s, r);
                            return newParaProps;
                        });
            }
            return rolledUpParaStyleParaProps;
        }

        private static IEnumerable<XElement> ParaStyleParaPropsStack(XDocument stylesXDoc, string paraStyleName, XElement para)
        {
            if (stylesXDoc == null)
            {
                yield break;
            }

            var localParaStyleName = paraStyleName;
            while (localParaStyleName != null)
            {
                var paraStyle = stylesXDoc.Root.Elements(W.style).FirstOrDefault(s =>
                    s.Attribute(W.type).Value == "paragraph" &&
                    s.Attribute(W.styleId).Value == localParaStyleName);
                if (paraStyle == null)
                {
                    yield break;
                }
                if (paraStyle.Element(W.pPr) == null)
                {
                    if (paraStyle.Element(W.rPr) != null)
                    {
                        var elementToYield2 = new XElement(W.pPr,
                            paraStyle.Element(W.rPr));
                        yield return elementToYield2;
                    }
                    localParaStyleName = (string)paraStyle
                        .Elements(W.basedOn)
                        .Attributes(W.val)
                        .FirstOrDefault();
                    continue;
                }

                var elementToYield = new XElement(W.pPr,
                    paraStyle.Element(W.pPr).Attributes(),
                    paraStyle.Element(W.pPr).Elements(),
                    paraStyle.Element(W.rPr));
                yield return elementToYield;

                var listItemInfo = para.Annotation<ListItemRetriever.ListItemInfo>();
                if (listItemInfo != null)
                {
                    if (listItemInfo.IsListItem)
                    {
                        var lipPr = listItemInfo.Lvl(ListItemRetriever.GetParagraphLevel(para)).Element(W.pPr);
                        if (lipPr == null)
                        {
                            lipPr = new XElement(W.pPr);
                        }

                        var lirPr = listItemInfo.Lvl(ListItemRetriever.GetParagraphLevel(para)).Element(W.rPr);
                        var elementToYield2 = new XElement(W.pPr,
                            lipPr.Attributes(),
                            lipPr.Elements(),
                            lirPr);
                        yield return elementToYield2;
                    }
                }

                localParaStyleName = (string)paraStyle
                    .Elements(W.basedOn)
                    .Attributes(W.val)
                    .FirstOrDefault();
            }
            yield break;
        }

        private static void AnnotateRuns(FormattingAssemblerInfo fai, WordprocessingDocument wDoc, XElement root, FormattingAssemblerSettings settings)
        {
            var runsOrParas = root.Descendants()
                .Where(rp =>
                {
                    return rp.Name == W.r || rp.Name == W.p;
                });
            foreach (var runOrPara in runsOrParas)
            {
                AnnotateRunProperties(fai, wDoc, runOrPara, settings);
            }
        }

        private static void AnnotateRunProperties(FormattingAssemblerInfo fai, WordprocessingDocument wDoc, XElement runOrPara, FormattingAssemblerSettings settings)
        {
            XElement? localRunProps = null;
            if (runOrPara.Name == W.p)
            {
                var rPr = runOrPara.Elements(W.pPr).Elements(W.rPr).FirstOrDefault();
                if (rPr != null)
                {
                    localRunProps = rPr;
                }
            }
            else
            {
                localRunProps = runOrPara.Element(W.rPr);
            }
            if (localRunProps == null)
            {
                localRunProps = new XElement(W.rPr);
            }

            // get run table props, to be merged.
            XElement? tablerPr = null;
            var blockLevelContentContainer = runOrPara
                .Ancestors()
                .FirstOrDefault(a => a.Name == W.body ||
                    a.Name == W.tbl ||
                    a.Name == W.txbxContent ||
                    a.Name == W.ftr ||
                    a.Name == W.hdr ||
                    a.Name == W.footnote ||
                    a.Name == W.endnote);
            if (blockLevelContentContainer.Name == W.tbl)
            {
                var tbl = blockLevelContentContainer;
                var style = tbl.Element(PtOpenXml.pt + "style");
                var cellCnf = runOrPara.Ancestors(W.tc).Take(1).Elements(W.tcPr).Elements(W.cnfStyle).FirstOrDefault();
                var rowCnf = runOrPara.Ancestors(W.tr).Take(1).Elements(W.trPr).Elements(W.cnfStyle).FirstOrDefault();

                if (style != null)
                {
                    tablerPr = style.Element(W.rPr);
                    if (tablerPr == null)
                    {
                        tablerPr = new XElement(W.rPr);
                    }

                    foreach (var ot in TableStyleOverrideTypes)
                    {
                        var attName = TableStyleOverrideXNameMap[ot];
                        if (cellCnf != null && cellCnf.Attribute(attName).ToBoolean() == true ||
                            rowCnf != null && rowCnf.Attribute(attName).ToBoolean() == true)
                        {
                            var o = style
                                .Elements(W.tblStylePr)
.FirstOrDefault(tsp => (string)tsp.Attribute(W.type) == ot);
                            if (o != null)
                            {
                                var otrPr = o.Element(W.rPr);
                                tablerPr = MergeStyleElement(otrPr, tablerPr);
                            }
                        }
                    }
                }
            }
            var rolledRunProps = CharStyleRollup(fai, wDoc, runOrPara);
            var toggledRunProps = ToggleMergeRunProps(rolledRunProps, tablerPr);
            var currentRunProps = runOrPara.Element(PtOpenXml.rPr); // this is already stored on the run from previous aggregation of props
            var mergedRunProps = MergeStyleElement(toggledRunProps, currentRunProps);
            var newMergedRunProps = MergeStyleElement(localRunProps, mergedRunProps);
            XElement? pPr = null;
            if (runOrPara.Name == W.p)
            {
                pPr = runOrPara.Element(PtOpenXml.pPr);
            }

            AdjustFontAttributes(wDoc, runOrPara, pPr, newMergedRunProps, settings);

            newMergedRunProps.Name = PtOpenXml.rPr;
            if (currentRunProps != null)
            {
                currentRunProps.ReplaceWith(newMergedRunProps);
            }
            else
            {
                runOrPara.Add(newMergedRunProps);
            }
        }

        private static XElement CharStyleRollup(FormattingAssemblerInfo fai, WordprocessingDocument wDoc, XElement runOrPara)
        {
            var sXDoc = wDoc.MainDocumentPart.StyleDefinitionsPart.GetXDocument();

            string? charStyle = null;
            string? paraStyle = null;
            XElement? rPr = null;
            XElement? pPr = null;
            XElement? pStyle = null;
            XElement? rStyle = null;
            CachedParaInfo? cpi = null; // CachedParaInfo is an optimization for the case where a paragraph contains thousands of runs.

            if (runOrPara.Name == W.p)
            {
                cpi = runOrPara.Annotation<CachedParaInfo>();
                if (cpi != null)
                {
                    pPr = cpi.ParagraphProperties;
                }
                else
                {
                    pPr = runOrPara.Element(W.pPr);
                    if (pPr != null)
                    {
                        paraStyle = (string)pPr.Elements(W.pStyle).Attributes(W.val).FirstOrDefault();
                    }
                    else
                    {
                        paraStyle = fai.DefaultParagraphStyleName;
                    }
                    cpi = new CachedParaInfo
                    {
                        ParagraphProperties = pPr,
                        ParagraphStyleName = paraStyle,
                    };
                    runOrPara.AddAnnotation(cpi);
                }
                if (pPr != null)
                {
                    rPr = pPr.Element(W.rPr);
                }
            }
            else
            {
                rPr = runOrPara.Element(W.rPr);
            }
            if (rPr != null)
            {
                rStyle = rPr.Element(W.rStyle);
                if (rStyle != null)
                {
                    charStyle = (string)rStyle.Attribute(W.val);
                }
                else
                {
                    if (runOrPara.Name == W.r)
                    {
                        charStyle = (string)runOrPara
                            .Ancestors(W.p)
                            .Take(1)
                            .Elements(W.pPr)
                            .Elements(W.pStyle)
                            .Attributes(W.val)
                            .FirstOrDefault();
                    }
                    else
                    {
                        charStyle = (string)runOrPara
                            .Elements(W.pPr)
                            .Elements(W.pStyle)
                            .Attributes(W.val)
                            .FirstOrDefault();
                    }
                }
            }

            if (charStyle == null)
            {
                if (runOrPara.Name == W.r)
                {
                    var ancestorPara = runOrPara.Ancestors(W.p).First();
                    cpi = ancestorPara.Annotation<CachedParaInfo>();
                    if (cpi != null)
                    {
                        charStyle = cpi.ParagraphStyleName;
                    }
                    else
                    {
                        charStyle = (string)runOrPara.Ancestors(W.p).First().Elements(W.pPr).Elements(W.pStyle).Attributes(W.val).FirstOrDefault();
                    }
                }
                if (charStyle == null)
                {
                    charStyle = fai.DefaultParagraphStyleName;
                }
            }

            // A run always must have an ancestor paragraph.
            XElement? para = null;
            var rolledUpParaStyleRunProps = new XElement(W.rPr);
            if (runOrPara.Name == W.r)
            {
                para = runOrPara.Ancestors(W.p).FirstOrDefault();
            }
            else
            {
                para = runOrPara;
            }

            cpi = para.Annotation<CachedParaInfo>();
            if (cpi != null)
            {
                pPr = cpi.ParagraphProperties;
            }
            else
            {
                pPr = para.Element(W.pPr);
            }
            if (pPr != null)
            {
                pStyle = pPr.Element(W.pStyle);
                if (pStyle != null)
                {
                    paraStyle = (string)pStyle.Attribute(W.val);
                }
                else
                {
                    paraStyle = fai.DefaultParagraphStyleName;
                }
            }
            else
            {
                paraStyle = fai.DefaultParagraphStyleName;
            }

            var key = (paraStyle == null ? "[null]" : paraStyle) + "~|~" +
                (charStyle == null ? "[null]" : charStyle);
            XElement? rolledRunProps = null;

            if (fai.RolledCharacterStyles.ContainsKey(key))
            {
                rolledRunProps = fai.RolledCharacterStyles[key];
            }
            else
            {
                var rolledUpCharStyleRunProps = new XElement(W.rPr);
                if (charStyle != null)
                {
                    rolledUpCharStyleRunProps =
                        CharStyleStack(wDoc, charStyle)
                            .Aggregate(new XElement(W.rPr),
                                (r, s) =>
                                {
                                    var newRunProps = MergeStyleElement(s, r);
                                    return newRunProps;
                                });
                }

                if (paraStyle != null)
                {
                    rolledUpParaStyleRunProps = ParaStyleRunPropsStack(wDoc, paraStyle)
                        .Aggregate(new XElement(W.rPr),
                            (r, s) =>
                            {
                                var newCharStyleRunProps = MergeStyleElement(s, r);
                                return newCharStyleRunProps;
                            });
                }
                rolledRunProps = MergeStyleElement(rolledUpCharStyleRunProps, rolledUpParaStyleRunProps);
                fai.RolledCharacterStyles.Add(key, rolledRunProps);
            }

            return rolledRunProps;
        }

        private static IEnumerable<XElement> ParaStyleRunPropsStack(WordprocessingDocument wDoc, string paraStyleName)
        {
            var localParaStyleName = paraStyleName;
            var sXDoc = wDoc.MainDocumentPart.StyleDefinitionsPart.GetXDocument();
            var rValue = new Stack<XElement>();
            while (localParaStyleName != null)
            {
                var paraStyle = sXDoc.Root.Elements(W.style).FirstOrDefault(s =>
                {
                    return (string)s.Attribute(W.type) == "paragraph" &&
                        (string)s.Attribute(W.styleId) == localParaStyleName;
                });
                if (paraStyle == null)
                {
                    return rValue;
                }
                if (paraStyle.Element(W.rPr) != null)
                {
                    rValue.Push(paraStyle.Element(W.rPr));
                }
                localParaStyleName = (string)paraStyle
                    .Elements(W.basedOn)
                    .Attributes(W.val)
                    .FirstOrDefault();
            }
            return rValue;
        }

        // returns collection of run properties
        private static IEnumerable<XElement> CharStyleStack(WordprocessingDocument wDoc, string charStyleName)
        {
            var localCharStyleName = charStyleName;
            var sXDoc = wDoc.MainDocumentPart.StyleDefinitionsPart.GetXDocument();
            var rValue = new Stack<XElement>();
            while (localCharStyleName != null)
            {
                XElement? basedOn = null;
                // first look for character style
                var charStyle = sXDoc.Root.Elements(W.style).FirstOrDefault(s =>
                {
                    return (string)s.Attribute(W.type) == "character" &&
                        (string)s.Attribute(W.styleId) == localCharStyleName;
                });
                // if not found, look for paragraph style
                if (charStyle == null)
                {
                    charStyle = sXDoc.Root.Elements(W.style).FirstOrDefault(s =>
                    {
                        return (string)s.Attribute(W.styleId) == localCharStyleName;
                    });
                }
                if (charStyle == null)
                {
                    return rValue;
                }
                if (charStyle.Element(W.rPr) == null)
                {
                    basedOn = charStyle.Element(W.basedOn);
                    if (basedOn != null)
                    {
                        localCharStyleName = (string)basedOn.Attribute(W.val);
                    }
                    else
                    {
                        return rValue;
                    }
                }
                rValue.Push(charStyle.Element(W.rPr));
                localCharStyleName = null;
                basedOn = charStyle.Element(W.basedOn);
                if (basedOn != null)
                {
                    localCharStyleName = (string)basedOn.Attribute(W.val);
                }
            }
            return rValue;
        }

        private static XElement ToggleMergeRunProps(XElement higherPriorityElement, XElement lowerPriorityElement)
        {
            if (lowerPriorityElement == null)
            {
                return higherPriorityElement;
            }

            if (higherPriorityElement == null)
            {
                return lowerPriorityElement;
            }

            var hpe = higherPriorityElement.Elements().Select(e => e.Name).ToArray();

            var newMergedElement = new XElement(higherPriorityElement.Name,
                higherPriorityElement.Attributes(),

                // process toggle properties
                higherPriorityElement.Elements()
                    .Where(e => { return e.Name != W.rFonts; })
                    .Select(higherChildElement =>
                    {
                        if (TogglePropertyNames.Contains(higherChildElement.Name))
                        {
                            var lowerChildElement = lowerPriorityElement.Element(higherChildElement.Name);
                            if (lowerChildElement == null)
                            {
                                return higherChildElement;
                            }

                            var bHigher = higherChildElement.Attribute(W.val) == null || higherChildElement.Attribute(W.val).ToBoolean() == true;

                            var bLower = lowerChildElement.Attribute(W.val) == null || lowerChildElement.Attribute(W.val).ToBoolean() == true;

                            // if higher is true and lower is false, then return true element
                            if (bHigher && !bLower)
                            {
                                return higherChildElement;
                            }

                            // if higher is false and lower is true, then return false element
                            if (!bHigher && bLower)
                            {
                                return higherChildElement;
                            }

                            // if higher and lower are both true, then return false
                            if (bHigher && bLower)
                            {
                                return new XElement(higherChildElement.Name,
                                    new XAttribute(W.val, "0"));
                            }

                            // otherwise, both higher and lower are false so can return higher element.
                            return higherChildElement;
                        }
                        return higherChildElement;
                    }),

                    FontMerge(higherPriorityElement.Element(W.rFonts), lowerPriorityElement.Element(W.rFonts)),

                    // take lower priority elements where there is not a higher priority element of same name
                    lowerPriorityElement.Elements()
                        .Where(e =>
                        {
                            return e.Name != W.rFonts && !hpe.Contains(e.Name);
                        }));

            return newMergedElement;
        }

        private static readonly XName[] TogglePropertyNames = new[] {
            W.b,
            W.bCs,
            W.caps,
            W.emboss,
            W.i,
            W.iCs,
            W.imprint,
            W.outline,
            W.shadow,
            W.smallCaps,
            W.strike,
            W.vanish
        };

        private static readonly XName[] PropertyNames = new[] {
            W.cs,
            W.rtl,
            W.u,
            W.color,
            W.highlight,
            W.shd
        };

        public class CharStyleAttributes
        {
            public string? AsciiFont { get; set; }
            public string? HAnsiFont { get; set; }
            public string? EastAsiaFont { get; set; }
            public string? CsFont { get; set; }
            public string? Hint { get; set; }
            public bool Rtl { get; set; }

            public string LatinLang { get; set; }
            public string BidiLang { get; set; }
            public string EastAsiaLang { get; set; }

            public Dictionary<XName, bool?> ToggleProperties { get; set; }
            public Dictionary<XName, XElement> Properties { get; set; }

            public CharStyleAttributes(XElement? pPr, XElement? rPr)
            {
                ToggleProperties = new Dictionary<XName, bool?>();
                Properties = new Dictionary<XName, XElement>();

                if (rPr == null)
                {
                    return;
                }

                foreach (var xn in TogglePropertyNames)
                {
                    ToggleProperties[xn] = GetBoolProperty(rPr, xn);
                }
                foreach (var xn in PropertyNames)
                {
                    Properties[xn] = GetXmlProperty(rPr, xn);
                }
                var rFonts = rPr.Element(W.rFonts);
                if (rFonts == null)
                {
                    AsciiFont = null;
                    HAnsiFont = null;
                    EastAsiaFont = null;
                    CsFont = null;
                    Hint = null;
                }
                else
                {
                    AsciiFont = (string)rFonts.Attribute(W.ascii);
                    HAnsiFont = (string)rFonts.Attribute(W.hAnsi);
                    EastAsiaFont = (string)rFonts.Attribute(W.eastAsia);
                    CsFont = (string)rFonts.Attribute(W.cs);
                    Hint = (string)rFonts.Attribute(W.hint);
                }
                var csel = Properties[W.cs];
                var cs = csel != null && (csel.Attribute(W.val) == null || csel.Attribute(W.val).ToBoolean() == true);
                var rtlel = Properties[W.rtl];
                var rtl = rtlel != null && (rtlel.Attribute(W.val) == null || rtlel.Attribute(W.val).ToBoolean() == true);
                var bidi = false;
                if (pPr != null)
                {
                    var bidiel = pPr.Element(W.bidi);
                    bidi = bidiel != null && (bidiel.Attribute(W.val) == null || bidiel.Attribute(W.val).ToBoolean() == true);
                }
                Rtl = cs || rtl || bidi;
                var lang = rPr.Element(W.lang);
                if (lang != null)
                {
                    LatinLang = (string)lang.Attribute(W.val);
                    BidiLang = (string)lang.Attribute(W.bidi);
                    EastAsiaLang = (string)lang.Attribute(W.eastAsia);
                }
            }

            private static bool? GetBoolProperty(XElement rPr, XName propertyName)
            {
                if (rPr.Element(propertyName) == null)
                {
                    return null;
                }

                var s = (string)rPr.Element(propertyName).Attribute(W.val);
                if (s == null)
                {
                    return true;
                }

                if (s == "1")
                {
                    return true;
                }

                if (s == "0")
                {
                    return false;
                }

                if (s == "true")
                {
                    return true;
                }

                if (s == "false")
                {
                    return false;
                }

                if (s == "on")
                {
                    return true;
                }

                if (s == "off")
                {
                    return false;
                }

                return (bool)rPr.Element(propertyName).Attribute(W.val);
            }

            private static XElement GetXmlProperty(XElement rPr, XName propertyName)
            {
                return rPr.Element(propertyName);
            }

            private static readonly XName[] TogglePropertyNames = new[] {
                W.b,
                W.bCs,
                W.caps,
                W.emboss,
                W.i,
                W.iCs,
                W.imprint,
                W.outline,
                W.shadow,
                W.smallCaps,
                W.strike,
                W.vanish
            };

            private static readonly XName[] PropertyNames = new[] {
                W.cs,
                W.rtl,
                W.u,
                W.color,
                W.highlight,
                W.shd
            };
        }

        private static readonly HashSet<char> WeakAndNeutralDirectionalCharacters = new HashSet<char>() {
            '0',
            '1',
            '2',
            '3',
            '4',
            '5',
            '6',
            '7',
            '8',
            '9',
            '+',
            '-',
            ':',
            ',',
            '.',
            '|',
            '\t',
            '\r',
            '\n',
            ' ',
            '\x00A0', // non breaking space

            '\x00B0', // degree sign
            '\x066B', // arabic decimal separator
            '\x066C', // arabic thousands separator

            '\x0627', // arabic pipe

            '\x20A0', // start currency symbols
            '\x20A1',
            '\x20A2',
            '\x20A3',
            '\x20A4',
            '\x20A5',
            '\x20A6',
            '\x20A7',
            '\x20A8',
            '\x20A9',
            '\x20AA',
            '\x20AB',
            '\x20AC',
            '\x20AD',
            '\x20AE',
            '\x20AF',
            '\x20B0',
            '\x20B1',
            '\x20B2',
            '\x20B3',
            '\x20B4',
            '\x20B5',
            '\x20B6',
            '\x20B7',
            '\x20B8',
            '\x20B9',
            '\x20BA',
            '\x20BB',
            '\x20BC',
            '\x20BD',
            '\x20BE',
            '\x20BF',
            '\x20C0',
            '\x20C1',
            '\x20C2',
            '\x20C3',
            '\x20C4',
            '\x20C5',
            '\x20C6',
            '\x20C7',
            '\x20C8',
            '\x20C9',
            '\x20CA',
            '\x20CB',
            '\x20CC',
            '\x20CD',
            '\x20CE',
            '\x20CF',  // end currency symbols

            '\x0660', // "Arabic" Indic Numeral Forms Iraq and West
            '\x0661',
            '\x0662',
            '\x0663',
            '\x0664',
            '\x0665',
            '\x0666',
            '\x0667',
            '\x0668',
            '\x0669',

            '\x06F0', // "Arabic" Indic Numberal Forms Iran and East
            '\x06F1',
            '\x06F2',
            '\x06F3',
            '\x06F4',
            '\x06F5',
            '\x06F6',
            '\x06F7',
            '\x06F8',
            '\x06F9',
        };

        private static void AdjustFontAttributes(WordprocessingDocument wDoc, XElement paraOrRun, XElement? pPr,
            XElement rPr, FormattingAssemblerSettings settings)
        {
            XDocument? themeXDoc = null;
            if (wDoc.MainDocumentPart.ThemePart != null)
            {
                themeXDoc = wDoc.MainDocumentPart.ThemePart.GetXDocument();
            }

            XElement? fontScheme = null;
            XElement? majorFont = null;
            XElement? minorFont = null;
            if (themeXDoc != null)
            {
                fontScheme = themeXDoc.Root.Element(A.themeElements).Element(A.fontScheme);
                majorFont = fontScheme.Element(A.majorFont);
                minorFont = fontScheme.Element(A.minorFont);
            }
            var rFonts = rPr.Element(W.rFonts);
            if (rFonts == null)
            {
                return;
            }
            var asciiTheme = (string)rFonts.Attribute(W.asciiTheme);
            var hAnsiTheme = (string)rFonts.Attribute(W.hAnsiTheme);
            var eastAsiaTheme = (string)rFonts.Attribute(W.eastAsiaTheme);
            var cstheme = (string)rFonts.Attribute(W.cstheme);
            string? ascii = null;
            string? hAnsi = null;
            string? eastAsia = null;
            string? cs = null;

            XElement? minorLatin = null;
            string? minorLatinTypeface = null;
            XElement? majorLatin = null;
            string? majorLatinTypeface = null;

            if (minorFont != null)
            {
                minorLatin = minorFont.Element(A.latin);
                minorLatinTypeface = (string)minorLatin.Attribute("typeface");
            }

            if (majorFont != null)
            {
                majorLatin = majorFont.Element(A.latin);
                majorLatinTypeface = (string)majorLatin.Attribute("typeface");
            }
            if (asciiTheme != null)
            {
                if (asciiTheme.StartsWith("minor") && minorLatinTypeface != null)
                {
                    ascii = minorLatinTypeface;
                }
                else if (asciiTheme.StartsWith("major") && majorLatinTypeface != null)
                {
                    ascii = majorLatinTypeface;
                }
            }
            if (hAnsiTheme != null)
            {
                if (hAnsiTheme.StartsWith("minor") && minorLatinTypeface != null)
                {
                    hAnsi = minorLatinTypeface;
                }
                else if (hAnsiTheme.StartsWith("major") && majorLatinTypeface != null)
                {
                    hAnsi = majorLatinTypeface;
                }
            }
            if (eastAsiaTheme != null)
            {
                if (eastAsiaTheme.StartsWith("minor") && minorLatinTypeface != null)
                {
                    eastAsia = minorLatinTypeface;
                }
                else if (eastAsiaTheme.StartsWith("major") && majorLatinTypeface != null)
                {
                    eastAsia = majorLatinTypeface;
                }
            }
            if (cstheme != null)
            {
                if (cstheme.StartsWith("minor") && minorFont != null)
                {
                    cs = (string)minorFont.Element(A.cs).Attribute("typeface");
                }
                else if (cstheme.StartsWith("major") && majorFont != null)
                {
                    cs = (string)majorFont.Element(A.cs).Attribute("typeface");
                }
            }

            if (ascii != null)
            {
                rFonts.SetAttributeValue(W.ascii, ascii);
            }
            if (hAnsi != null)
            {
                rFonts.SetAttributeValue(W.hAnsi, hAnsi);
            }
            if (eastAsia != null)
            {
                rFonts.SetAttributeValue(W.eastAsia, eastAsia);
            }
            if (cs != null)
            {
                rFonts.SetAttributeValue(W.cs, cs);
            }

            var firstTextNode = paraOrRun.Descendants(W.t).FirstOrDefault(t => t.Value.Length > 0);
            var str = " ";

            // if there is a run with no text in it, then no need to do any of the rest of this method.
            if (firstTextNode == null && paraOrRun.Name == W.r)
            {
                return;
            }

            if (firstTextNode != null)
            {
                str = firstTextNode.Value;
            }

            var csa = new CharStyleAttributes(pPr, rPr);

            // This module determines the font based on just the first character.
            // Technically, a run can contain characters from different Unicode code blocks, and hence should be rendered with different fonts.
            // However, Word breaks up runs that use more than one font into multiple runs.  Other producers of WordprocessingML may not, so in
            // that case, this routine may need to be augmented to look at all characters in a run.

            var charToExamine = str.FirstOrDefault(c => !WeakAndNeutralDirectionalCharacters.Contains(c));
            if (charToExamine == '\0')
            {
                charToExamine = str[0];
            }

            var ft = DetermineFontTypeFromCharacter(charToExamine, csa);
            string? fontType = null;
            string? languageType = null;
            switch (ft)
            {
                case FontType.Ascii:
                    fontType = (string)rFonts.Attribute(W.ascii);
                    languageType = "western";
                    break;

                case FontType.HAnsi:
                    fontType = (string)rFonts.Attribute(W.hAnsi);
                    languageType = "western";
                    break;

                case FontType.EastAsia:
                    if (settings.RestrictToSupportedLanguages)
                    {
                        throw new UnsupportedLanguageException("EastAsia languages are not supported");
                    }

                    fontType = (string)rFonts.Attribute(W.eastAsia);
                    languageType = "eastAsia";
                    break;

                case FontType.CS:
                    if (settings.RestrictToSupportedLanguages)
                    {
                        throw new UnsupportedLanguageException("Complex script (RTL) languages are not supported");
                    }

                    fontType = (string)rFonts.Attribute(W.cs);
                    languageType = "bidi";
                    break;
            }

            if (fontType != null)
            {
                if (paraOrRun.Attribute(PtOpenXml.FontName) == null)
                {
                    var fta = new XAttribute(PtOpenXml.FontName, fontType.ToString());
                    paraOrRun.Add(fta);
                }
                else
                {
                    paraOrRun.Attribute(PtOpenXml.FontName).Value = fontType.ToString();
                }
            }
            if (languageType != null)
            {
                if (paraOrRun.Attribute(PtOpenXml.LanguageType) == null)
                {
                    var lta = new XAttribute(PtOpenXml.LanguageType, languageType);
                    paraOrRun.Add(lta);
                }
                else
                {
                    paraOrRun.Attribute(PtOpenXml.LanguageType).Value = languageType;
                }
            }
        }

        public enum FontType
        {
            Ascii,
            HAnsi,
            EastAsia,
            CS
        };

        // The algorithm for this method comes from the implementer notes in [MS-OI29500].pdf
        // section 2.1.87

        // The implementer notes are at:
        // http://msdn.microsoft.com/en-us/library/ee908652.aspx

        public static FontType DetermineFontTypeFromCharacter(char ch, CharStyleAttributes csa)
        {
            // If the run has the cs element ("[ISO/IEC-29500-1] §17.3.2.7; cs") or the rtl element ("[ISO/IEC-29500-1] §17.3.2.30; rtl"),
            // then the cs (or cstheme if defined) font is used, regardless of the Unicode character values of the run’s content.
            if (csa.Rtl)
            {
                return FontType.CS;
            }

            // A large percentage of characters will fall in the following rule.

            // Unicode Block: Basic Latin
            if (ch >= 0x00 && ch <= 0x7f)
            {
                return FontType.Ascii;
            }

            // If the eastAsia (or eastAsiaTheme if defined) attribute’s value is “Times New Roman” and the ascii (or asciiTheme if defined)
            // and hAnsi (or hAnsiTheme if defined) attributes are equal, then the ascii (or asciiTheme if defined) font is used.
            if (csa.EastAsiaFont == "Times New Roman" &&
                csa.AsciiFont == csa.HAnsiFont)
            {
                return FontType.Ascii;
            }

            // Unicode BLock: Latin-1 Supplement
            if (ch >= 0xA0 && ch <= 0xFF)
            {
                if (csa.Hint == "eastAsia")
                {
                    if (ch == 0xA1 ||
                        ch == 0xA4 ||
                        ch == 0xA7 ||
                        ch == 0xA8 ||
                        ch == 0xAA ||
                        ch == 0xAD ||
                        ch == 0xAF ||
                        ch >= 0xB0 && ch <= 0xB4 ||
                        ch >= 0xB6 && ch <= 0xBA ||
                        ch >= 0xBC && ch <= 0xBF ||
                        ch == 0xD7 ||
                        ch == 0xF7)
                    {
                        return FontType.EastAsia;
                    }
                    if ((csa.EastAsiaLang == "zh-hant" ||
                        csa.EastAsiaLang == "zh-hans") && (ch == 0xE0 ||
                            ch == 0xE1 ||
                            ch >= 0xE8 && ch <= 0xEA ||
                            ch >= 0xEC && ch <= 0xED ||
                            ch >= 0xF2 && ch <= 0xF3 ||
                            ch >= 0xF9 && ch <= 0xFA ||
                            ch == 0xFC))
                    {
                        return FontType.EastAsia;
                    }
                }
                return FontType.HAnsi;
            }

            // Unicode Block: Latin Extended-A
            if (ch >= 0x0100 && ch <= 0x017F)
            {
                if (csa.Hint == "eastAsia" && (csa.EastAsiaLang == "zh-hant" ||
                        csa.EastAsiaLang == "zh-hans")
)
                {
                    return FontType.EastAsia;
                }
                return FontType.HAnsi;
            }

            // Unicode Block: Latin Extended-B
            if (ch >= 0x0180 && ch <= 0x024F)
            {
                if (csa.Hint == "eastAsia")
                {
                    if (csa.EastAsiaLang == "zh-hant" ||
                        csa.EastAsiaLang == "zh-hans"
                        /* || the character set of the east Asia (or east Asia theme) font is Chinese5 || GB2312 todo */)
                    {
                        return FontType.EastAsia;
                    }
                }
                return FontType.HAnsi;
            }

            // Unicode Block: IPA Extensions
            if (ch >= 0x0250 && ch <= 0x02AF)
            {
                if (csa.Hint == "eastAsia")
                {
                    if (csa.EastAsiaLang == "zh-hant" ||
                        csa.EastAsiaLang == "zh-hans"
                        /* || the character set of the east Asia (or east Asia theme) font is Chinese5 || GB2312 todo */)
                    {
                        return FontType.EastAsia;
                    }
                }
                return FontType.HAnsi;
            }

            // Unicode Block: Spacing Modifier Letters
            if (ch >= 0x02B0 && ch <= 0x02FF)
            {
                if (csa.Hint == "eastAsia")
                {
                    return FontType.EastAsia;
                }
                return FontType.HAnsi;
            }

            // Unicode Block: Combining Diacritic Marks
            if (ch >= 0x0300 && ch <= 0x036F)
            {
                if (csa.Hint == "eastAsia")
                {
                    return FontType.EastAsia;
                }
                return FontType.HAnsi;
            }

            // Unicode Block: Greek
            if (ch >= 0x0370 && ch <= 0x03CF)
            {
                if (csa.Hint == "eastAsia")
                {
                    return FontType.EastAsia;
                }
                return FontType.HAnsi;
            }

            // Unicode Block: Cyrillic
            if (ch >= 0x0400 && ch <= 0x04FF)
            {
                if (csa.Hint == "eastAsia")
                {
                    return FontType.EastAsia;
                }
                return FontType.HAnsi;
            }

            // Unicode Block: Hebrew
            if (ch >= 0x0590 && ch <= 0x05FF)
            {
                return FontType.Ascii;
            }

            // Unicode Block: Arabic
            if (ch >= 0x0600 && ch <= 0x06FF)
            {
                return FontType.Ascii;
            }

            // Unicode Block: Syriac
            if (ch >= 0x0700 && ch <= 0x074F)
            {
                return FontType.Ascii;
            }

            // Unicode Block: Arabic Supplement
            if (ch >= 0x0750 && ch <= 0x077F)
            {
                return FontType.Ascii;
            }

            // Unicode Block: Thanna
            if (ch >= 0x0780 && ch <= 0x07BF)
            {
                return FontType.Ascii;
            }

            // Unicode Block: Hangul Jamo
            if (ch >= 0x1100 && ch <= 0x11FF)
            {
                return FontType.EastAsia;
            }

            // Unicode Block: Latin Extended Additional
            if (ch >= 0x1E00 && ch <= 0x1EFF)
            {
                if (csa.Hint == "eastAsia" &&
                    (csa.EastAsiaLang == "zh-hant" ||
                    csa.EastAsiaLang == "zh-hans"))
                {
                    return FontType.EastAsia;
                }
                return FontType.HAnsi;
            }

            // Unicode Block: General Punctuation
            if (ch >= 0x2000 && ch <= 0x206F)
            {
                if (csa.Hint == "eastAsia")
                {
                    return FontType.EastAsia;
                }
                return FontType.HAnsi;
            }

            // Unicode Block: Superscripts and Subscripts
            if (ch >= 0x2070 && ch <= 0x209F)
            {
                if (csa.Hint == "eastAsia")
                {
                    return FontType.EastAsia;
                }
                return FontType.HAnsi;
            }

            // Unicode Block: Currency Symbols
            if (ch >= 0x20A0 && ch <= 0x20CF)
            {
                if (csa.Hint == "eastAsia")
                {
                    return FontType.EastAsia;
                }
                return FontType.HAnsi;
            }

            // Unicode Block: Combining Diacritical Marks for Symbols
            if (ch >= 0x20D0 && ch <= 0x20FF)
            {
                if (csa.Hint == "eastAsia")
                {
                    return FontType.EastAsia;
                }
                return FontType.HAnsi;
            }

            // Unicode Block: Letter-like Symbols
            if (ch >= 0x2100 && ch <= 0x214F)
            {
                if (csa.Hint == "eastAsia")
                {
                    return FontType.EastAsia;
                }
                return FontType.HAnsi;
            }

            // Unicode Block: Number Forms
            if (ch >= 0x2150 && ch <= 0x218F)
            {
                if (csa.Hint == "eastAsia")
                {
                    return FontType.EastAsia;
                }
                return FontType.HAnsi;
            }

            // Unicode Block: Arrows
            if (ch >= 0x2190 && ch <= 0x21FF)
            {
                if (csa.Hint == "eastAsia")
                {
                    return FontType.EastAsia;
                }
                return FontType.HAnsi;
            }

            // Unicode Block: Mathematical Operators
            if (ch >= 0x2200 && ch <= 0x22FF)
            {
                if (csa.Hint == "eastAsia")
                {
                    return FontType.EastAsia;
                }
                return FontType.HAnsi;
            }

            // Unicode Block: Miscellaneous Technical
            if (ch >= 0x2300 && ch <= 0x23FF)
            {
                if (csa.Hint == "eastAsia")
                {
                    return FontType.EastAsia;
                }
                return FontType.HAnsi;
            }

            // Unicode Block: Control Pictures
            if (ch >= 0x2400 && ch <= 0x243F)
            {
                if (csa.Hint == "eastAsia")
                {
                    return FontType.EastAsia;
                }
                return FontType.HAnsi;
            }

            // Unicode Block: Optical Character Recognition
            if (ch >= 0x2440 && ch <= 0x245F)
            {
                if (csa.Hint == "eastAsia")
                {
                    return FontType.EastAsia;
                }
                return FontType.HAnsi;
            }

            // Unicode Block: Enclosed Alphanumerics
            if (ch >= 0x2460 && ch <= 0x24FF)
            {
                if (csa.Hint == "eastAsia")
                {
                    return FontType.EastAsia;
                }
                return FontType.HAnsi;
            }

            // Unicode Block: Box Drawing
            if (ch >= 0x2500 && ch <= 0x257F)
            {
                if (csa.Hint == "eastAsia")
                {
                    return FontType.EastAsia;
                }
                return FontType.HAnsi;
            }

            // Unicode Block: Block Elements
            if (ch >= 0x2580 && ch <= 0x259F)
            {
                if (csa.Hint == "eastAsia")
                {
                    return FontType.EastAsia;
                }
                return FontType.HAnsi;
            }

            // Unicode Block: Geometric Shapes
            if (ch >= 0x25A0 && ch <= 0x25FF)
            {
                if (csa.Hint == "eastAsia")
                {
                    return FontType.EastAsia;
                }
                return FontType.HAnsi;
            }

            // Unicode Block: Miscellaneous Symbols
            if (ch >= 0x2600 && ch <= 0x26FF)
            {
                if (csa.Hint == "eastAsia")
                {
                    return FontType.EastAsia;
                }
                return FontType.HAnsi;
            }

            // Unicode Block: Dingbats
            if (ch >= 0x2700 && ch <= 0x27BF)
            {
                if (csa.Hint == "eastAsia")
                {
                    return FontType.EastAsia;
                }
                return FontType.HAnsi;
            }

            // Unicode Block: CJK Radicals Supplement
            if (ch >= 0x2E80 && ch <= 0x2EFF)
            {
                if (csa.Hint == "eastAsia")
                {
                    return FontType.EastAsia;
                }
                return FontType.HAnsi;
            }

            // Unicode Block: Kangxi Radicals
            if (ch >= 0x2F00 && ch <= 0x2FDF)
            {
                return FontType.EastAsia;
            }

            // Unicode Block: Ideographic Description Characters
            if (ch >= 0x2FF0 && ch <= 0x2FFF)
            {
                return FontType.EastAsia;
            }

            // Unicode Block: CJK Symbols and Punctuation
            if (ch >= 0x3000 && ch <= 0x303F)
            {
                return FontType.EastAsia;
            }

            // Unicode Block: Hiragana
            if (ch >= 0x3040 && ch <= 0x309F)
            {
                return FontType.EastAsia;
            }

            // Unicode Block: Katakana
            if (ch >= 0x30A0 && ch <= 0x30FF)
            {
                return FontType.EastAsia;
            }

            // Unicode Block: Bopomofo
            if (ch >= 0x3100 && ch <= 0x312F)
            {
                return FontType.EastAsia;
            }

            // Unicode Block: Hangul Compatibility Jamo
            if (ch >= 0x3130 && ch <= 0x318F)
            {
                return FontType.EastAsia;
            }

            // Unicode Block: Kanbun
            if (ch >= 0x3190 && ch <= 0x319F)
            {
                return FontType.EastAsia;
            }

            // Unicode Block: Enclosed CJK Letters and Months
            if (ch >= 0x3200 && ch <= 0x32FF)
            {
                return FontType.EastAsia;
            }

            // Unicode Block: CJK Compatibility
            if (ch >= 0x3300 && ch <= 0x33FF)
            {
                return FontType.EastAsia;
            }

            // Unicode Block: CJK Unified Ideographs Extension A
            if (ch >= 0x3400 && ch <= 0x4DBF)
            {
                return FontType.EastAsia;
            }

            // Unicode Block: CJK Unified Ideographs
            if (ch >= 0x4E00 && ch <= 0x9FAF)
            {
                return FontType.EastAsia;
            }

            // Unicode Block: Yi Syllables
            if (ch >= 0xA000 && ch <= 0xA48F)
            {
                return FontType.EastAsia;
            }

            // Unicode Block: Yi Radicals
            if (ch >= 0xA490 && ch <= 0xA4CF)
            {
                return FontType.EastAsia;
            }

            // Unicode Block: Hangul Syllables
            if (ch >= 0xAC00 && ch <= 0xD7AF)
            {
                return FontType.EastAsia;
            }

            // Unicode Block: High Surrogates
            if (ch >= 0xD800 && ch <= 0xDB7F)
            {
                return FontType.EastAsia;
            }

            // Unicode Block: High Private Use Surrogates
            if (ch >= 0xDB80 && ch <= 0xDBFF)
            {
                return FontType.EastAsia;
            }

            // Unicode Block: Low Surrogates
            if (ch >= 0xDC00 && ch <= 0xDFFF)
            {
                return FontType.EastAsia;
            }

            // Unicode Block: Private Use Area
            if (ch >= 0xE000 && ch <= 0xF8FF)
            {
                if (csa.Hint == "eastAsia")
                {
                    return FontType.EastAsia;
                }
                return FontType.HAnsi;
            }

            // Unicode Block: CJK Compatibility Ideographs
            if (ch >= 0xF900 && ch <= 0xFAFF)
            {
                return FontType.EastAsia;
            }

            // Unicode Block: Alphabetic Presentation Forms
            if (ch >= 0xFB00 && ch <= 0xFB4F)
            {
                if (csa.Hint == "eastAsia")
                {
                    if (ch >= 0xFB00 && ch <= 0xFB1C)
                    {
                        return FontType.EastAsia;
                    }

                    if (ch >= 0xFB1D && ch <= 0xFB4F)
                    {
                        return FontType.Ascii;
                    }
                }
                return FontType.HAnsi;
            }

            // Unicode Block: Arabic Presentation Forms-A
            if (ch >= 0xFB50 && ch <= 0xFDFF)
            {
                return FontType.Ascii;
            }

            // Unicode Block: CJK Compatibility Forms
            if (ch >= 0xFE30 && ch <= 0xFE4F)
            {
                return FontType.EastAsia;
            }

            // Unicode Block: Small Form Variants
            if (ch >= 0xFE50 && ch <= 0xFE6F)
            {
                return FontType.EastAsia;
            }

            // Unicode Block: Arabic Presentation Forms-B
            if (ch >= 0xFE70 && ch <= 0xFEFE)
            {
                return FontType.Ascii;
            }

            // Unicode Block: Halfwidth and Fullwidth Forms
            if (ch >= 0xFF00 && ch <= 0xFFEF)
            {
                return FontType.EastAsia;
            }
            return FontType.HAnsi;
        }

        private class FormattingAssemblerInfo
        {
            public string DefaultParagraphStyleName;
            public string DefaultCharacterStyleName;
            public string DefaultTableStyleName;
            public Dictionary<string, XElement> RolledCharacterStyles;

            public FormattingAssemblerInfo()
            {
                RolledCharacterStyles = new Dictionary<string, XElement>();
            }
        }

        // CachedParaInfo is an optimization for the case where a paragraph contains thousands of runs.
        private class CachedParaInfo
        {
            public string ParagraphStyleName;
            public XElement? ParagraphProperties;
        }

        public class UnsupportedNumberingFormatException : Exception
        {
            public UnsupportedNumberingFormatException(string message) : base(message)
            {
            }

            public UnsupportedNumberingFormatException(string message, Exception innerException) : base(message, innerException)
            {
            }

            public UnsupportedNumberingFormatException()
            {
            }
        }

        public class UnsupportedLanguageException : Exception
        {
            public UnsupportedLanguageException(string message) : base(message)
            {
            }

            public UnsupportedLanguageException(string message, Exception innerException) : base(message, innerException)
            {
            }

            public UnsupportedLanguageException()
            {
            }
        }
    }
}<|MERGE_RESOLUTION|>--- conflicted
+++ resolved
@@ -1399,8 +1399,7 @@
                     else
                     {
                         cell.Add(newTcPr);
-<<<<<<< HEAD
-=======
+                    }
 
                     XElement rightCell = cell.ElementsAfterSelf().FirstOrDefault();
                     if (rightCell != null)
@@ -1442,7 +1441,6 @@
                     else if (leftBorderOfRightVal == "nil")
                     {
                         leftBorderOfRight.ReplaceWith(new XElement(W.left, rightBorderOfLeft.Attributes()));
->>>>>>> 921cbccf
                     }
                 }
             }
