--- conflicted
+++ resolved
@@ -1,11 +1,7 @@
 ﻿<Project Sdk="Microsoft.NET.Sdk">
   <PropertyGroup>
-<<<<<<< HEAD
-    <TargetFrameworks>netstandard2.0</TargetFrameworks>
-=======
     <TargetFrameworks>netstandard2.1</TargetFrameworks>
     <NoWarn>CA1051, CA1815</NoWarn>
->>>>>>> 69800dc1
   </PropertyGroup>
 
   <ItemGroup>
@@ -23,12 +19,7 @@
     <Reference Include="System.Windows.Forms" />
   </ItemGroup>
 
-<<<<<<< HEAD
-  <ItemGroup Condition=" '$(TargetFramework)' == 'netstandard2.0'">
-    <PackageReference Include="System.Drawing.Common" Version="4.7.0" />
-=======
   <ItemGroup Condition=" '$(TargetFramework)' == 'netstandard2.1'">
     <PackageReference Include="System.Drawing.Common" Version="6.0.0" />
->>>>>>> 69800dc1
   </ItemGroup>
 </Project>