--- conflicted
+++ resolved
@@ -1,14 +1,5 @@
 ﻿<Project Sdk="Microsoft.NET.Sdk">
-  
   <PropertyGroup>
-<<<<<<< HEAD
-    <TargetFramework>netstandard2.1</TargetFramework>
-  </PropertyGroup>
-
-  <ItemGroup>
-    <PackageReference Include="DocumentFormat.OpenXml" Version="2.8.1" />
-    <PackageReference Include="System.Drawing.Common" Version="4.5.0" />
-=======
     <TargetFrameworks>netstandard2.1</TargetFrameworks>
     <NoWarn>CA1051, CA1815</NoWarn>
   </PropertyGroup>
@@ -34,6 +25,5 @@
 
   <ItemGroup>
     <PackageReference Update="StyleCop.Analyzers" Version="1.1.118" />
->>>>>>> 5861ffea
   </ItemGroup>
 </Project>