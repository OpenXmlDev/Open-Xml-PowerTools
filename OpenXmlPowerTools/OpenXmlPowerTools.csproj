﻿<Project Sdk="Microsoft.NET.Sdk">
  
  <PropertyGroup>
    <TargetFramework>netstandard2.1</TargetFramework>
  </PropertyGroup>

  <ItemGroup>
    <PackageReference Include="DocumentFormat.OpenXml" Version="2.8.1" />
<<<<<<< HEAD
  </ItemGroup>

  <ItemGroup Condition=" '$(TargetFramework)' == 'net45'">
    <Reference Include="System.IO.Compression" />
    <Reference Include="System.Windows.Forms" />
    <Reference Include="WindowsBase" />
  </ItemGroup>

  <ItemGroup Condition=" '$(TargetFramework)' == 'net46' ">
    <Reference Include="System.IO.Compression" />
    <Reference Include="System.Windows.Forms" />
  </ItemGroup>

  <ItemGroup Condition=" '$(TargetFramework)' == 'netstandard2.0'">
    <PackageReference Include="System.Drawing.Common" Version="4.7.0" />
=======
    <PackageReference Include="System.Drawing.Common" Version="6.0.0" />
>>>>>>> 83821679
  </ItemGroup>
</Project><|MERGE_RESOLUTION|>--- conflicted
+++ resolved
@@ -6,24 +6,6 @@
 
   <ItemGroup>
     <PackageReference Include="DocumentFormat.OpenXml" Version="2.8.1" />
-<<<<<<< HEAD
-  </ItemGroup>
-
-  <ItemGroup Condition=" '$(TargetFramework)' == 'net45'">
-    <Reference Include="System.IO.Compression" />
-    <Reference Include="System.Windows.Forms" />
-    <Reference Include="WindowsBase" />
-  </ItemGroup>
-
-  <ItemGroup Condition=" '$(TargetFramework)' == 'net46' ">
-    <Reference Include="System.IO.Compression" />
-    <Reference Include="System.Windows.Forms" />
-  </ItemGroup>
-
-  <ItemGroup Condition=" '$(TargetFramework)' == 'netstandard2.0'">
-    <PackageReference Include="System.Drawing.Common" Version="4.7.0" />
-=======
-    <PackageReference Include="System.Drawing.Common" Version="6.0.0" />
->>>>>>> 83821679
+    <PackageReference Include="System.Drawing.Common" Version="4.5.0" />
   </ItemGroup>
 </Project>