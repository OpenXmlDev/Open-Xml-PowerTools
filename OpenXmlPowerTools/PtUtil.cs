﻿// Copyright (c) Microsoft. All rights reserved.
// Licensed under the MIT license. See LICENSE file in the project root for full license information.

using System;
using System.Collections;
using System.Collections.Generic;
using System.Diagnostics;
using System.IO;
using System.Linq;
using System.Security.Cryptography;
using System.Text;
using System.Xml;
using System.Xml.Linq;
using System.Xml.Schema;

namespace OpenXmlPowerTools
{
    public static class PtUtils
    {
        public static string SHA1HashStringForUTF8String(string s)
        {
            byte[] bytes = Encoding.UTF8.GetBytes(s);
            var sha1 = SHA1.Create();
            byte[] hashBytes = sha1.ComputeHash(bytes);
            return HexStringFromBytes(hashBytes);
        }

        public static string SHA1HashStringForByteArray(byte[] bytes)
        {
            var sha1 = SHA1.Create();
            byte[] hashBytes = sha1.ComputeHash(bytes);
            return HexStringFromBytes(hashBytes);
        }

        public static string HexStringFromBytes(byte[] bytes)
        {
            var sb = new StringBuilder();
            foreach (byte b in bytes)
            {
                var hex = b.ToString("x2");
                sb.Append(hex);
            }
            return sb.ToString();
        }

        public static string NormalizeDirName(string dirName)
        {
            var d = dirName.Replace('\\', '/');
            if (d[dirName.Length - 1] != '/' && d[dirName.Length - 1] != '\\')
            {
                return d + "/";
            }

            return d;
        }

        public static string MakeValidXml(string p)
        {
            return p.Any(c => c < 0x20)
                ? p.Select(c => c < 0x20 ? string.Format("_{0:X}_", (int)c) : c.ToString()).StringConcatenate()
                : p;
        }

        public static void AddElementIfMissing(XDocument partXDoc, XElement existing, string newElement)
        {
            if (existing != null)
            {
                return;
            }

            var newXElement = XElement.Parse(newElement);
            newXElement.Attributes().Where(a => a.IsNamespaceDeclaration).Remove();
            if (partXDoc.Root != null)
            {
                partXDoc.Root.Add(newXElement);
            }
        }
    }

    public class MhtParser
    {
        public string MimeVersion { get; set; }
        public string ContentType { get; set; }
        public MhtParserPart[] Parts { get; set; }

        public class MhtParserPart
        {
            public string ContentLocation { get; set; }
            public string ContentTransferEncoding { get; set; }
            public string ContentType { get; set; }
            public string CharSet { get; set; }
            public string Text { get; set; }
            public byte[] Binary { get; set; }
        }

        public static MhtParser Parse(string src)
        {
            string mimeVersion = null;
            string contentType = null;
            string boundary = null;

            var lines = src.Split(new[] { Environment.NewLine }, StringSplitOptions.None);

            var priambleKeyWords = new[]
            {
                "MIME-VERSION:",
                "CONTENT-TYPE:",
            };

            var priamble = lines.TakeWhile(l =>
            {
                var s = l.ToUpper();
                return priambleKeyWords.Any(pk => s.StartsWith(pk));
            }).ToArray();

            foreach (var item in priamble)
            {
                if (item.ToUpper().StartsWith("MIME-VERSION:"))
                {
                    mimeVersion = item.Substring("MIME-VERSION:".Length).Trim();
                }
                else if (item.ToUpper().StartsWith("CONTENT-TYPE:"))
                {
                    var contentTypeLine = item.Substring("CONTENT-TYPE:".Length).Trim();
                    var spl = contentTypeLine.Split(';').Select(z => z.Trim()).ToArray();
                    foreach (var s in spl)
                    {
                        if (s.StartsWith("boundary"))
                        {
                            var begText = "boundary=\"";
                            var begLen = begText.Length;
                            boundary = s.Substring(begLen, s.Length - begLen - 1).TrimStart('-');
                            continue;
                        }
                        if (contentType == null)
                        {
                            contentType = s;
                            continue;
                        }
                        throw new OpenXmlPowerToolsException("Unexpected content in MHTML");
                    }
                }
            }

            var grouped = lines
                .Skip(priamble.Length)
                .GroupAdjacent(l =>
                {
                    var b = l.TrimStart('-') == boundary;
                    return b;
                })
                .Where(g => g.Key == false)
                .ToArray();

            var parts = grouped.Select(rp =>
                {
                    var partPriambleKeyWords = new[]
                    {
                        "CONTENT-LOCATION:",
                        "CONTENT-TRANSFER-ENCODING:",
                        "CONTENT-TYPE:",
                    };

                    var partPriamble = rp.TakeWhile(l =>
                    {
                        var s = l.ToUpper();
                        return partPriambleKeyWords.Any(pk => s.StartsWith(pk));
                    }).ToArray();

                    string contentLocation = null;
                    string contentTransferEncoding = null;
                    string partContentType = null;
                    string partCharSet = null;
                    byte[] partBinary = null;

                    foreach (var item in partPriamble)
                    {
                        if (item.ToUpper().StartsWith("CONTENT-LOCATION:"))
                        {
                            contentLocation = item.Substring("CONTENT-LOCATION:".Length).Trim();
                        }
                        else if (item.ToUpper().StartsWith("CONTENT-TRANSFER-ENCODING:"))
                        {
                            contentTransferEncoding = item.Substring("CONTENT-TRANSFER-ENCODING:".Length).Trim();
                        }
                        else if (item.ToUpper().StartsWith("CONTENT-TYPE:"))
                        {
                            partContentType = item.Substring("CONTENT-TYPE:".Length).Trim();
                        }
                    }

                    var blankLinesAtBeginning = rp
                        .Skip(partPriamble.Length)
                        .TakeWhile(l => l == "")
                        .Count();

                    var partText = rp
                        .Skip(partPriamble.Length)
                        .Skip(blankLinesAtBeginning)
                        .Select(l => l + Environment.NewLine)
                        .StringConcatenate();

                    if (partContentType != null && partContentType.Contains(";"))
                    {
                        string thisPartContentType = null;
                        var spl = partContentType.Split(';').Select(s => s.Trim()).ToArray();
                        foreach (var s in spl)
                        {
                            if (s.StartsWith("charset"))
                            {
                                var begText = "charset=\"";
                                var begLen = begText.Length;
                                partCharSet = s.Substring(begLen, s.Length - begLen - 1);
                                continue;
                            }
                            if (thisPartContentType == null)
                            {
                                thisPartContentType = s;
                                continue;
                            }
                            throw new OpenXmlPowerToolsException("Unexpected content in MHTML");
                        }
                        partContentType = thisPartContentType;
                    }

                    if (contentTransferEncoding != null && contentTransferEncoding.ToUpper() == "BASE64")
                    {
                        partBinary = Convert.FromBase64String(partText);
                    }

                    return new MhtParserPart()
                    {
                        ContentLocation = contentLocation,
                        ContentTransferEncoding = contentTransferEncoding,
                        ContentType = partContentType,
                        CharSet = partCharSet,
                        Text = partText,
                        Binary = partBinary,
                    };
                })
                .Where(p => p.ContentType != null)
                .ToArray();

            return new MhtParser()
            {
                ContentType = contentType,
                MimeVersion = mimeVersion,
                Parts = parts,
            };
        }
    }

    public class Normalizer
    {
        public static XDocument Normalize(XDocument source, XmlSchemaSet schema)
        {
            var havePSVI = false;
            // validate, throw errors, add PSVI information
            if (schema != null)
            {
                source.Validate(schema, null, true);
                havePSVI = true;
            }
            return new XDocument(
                source.Declaration,
                source.Nodes().Select(n =>
                {
                    // Remove comments, processing instructions, and text nodes that are
                    // children of XDocument.  Only white space text nodes are allowed as
                    // children of a document, so we can remove all text nodes.
                    if (n is XComment || n is XProcessingInstruction || n is XText)
                    {
                        return null;
                    }

                    var e = n as XElement;
                    if (e != null)
                    {
                        return NormalizeElement(e, havePSVI);
                    }

                    return n;
                }
                )
            );
        }

        public static bool DeepEqualsWithNormalization(XDocument doc1, XDocument doc2,
            XmlSchemaSet schemaSet)
        {
            var d1 = Normalize(doc1, schemaSet);
            var d2 = Normalize(doc2, schemaSet);
            return XNode.DeepEquals(d1, d2);
        }

        private static IEnumerable<XAttribute> NormalizeAttributes(XElement element,
            bool havePSVI)
        {
            return element.Attributes()
                    .Where(a => !a.IsNamespaceDeclaration &&
                        a.Name != Xsi.schemaLocation &&
                        a.Name != Xsi.noNamespaceSchemaLocation)
                    .OrderBy(a => a.Name.NamespaceName)
                    .ThenBy(a => a.Name.LocalName)
                    .Select(
                        a =>
                        {
                            if (havePSVI)
                            {
                                var dt = a.GetSchemaInfo().SchemaType.TypeCode;
                                switch (dt)
                                {
                                    case XmlTypeCode.Boolean:
                                        return new XAttribute(a.Name, (bool)a);

                                    case XmlTypeCode.DateTime:
                                        return new XAttribute(a.Name, (DateTime)a);

                                    case XmlTypeCode.Decimal:
                                        return new XAttribute(a.Name, (decimal)a);

                                    case XmlTypeCode.Double:
                                        return new XAttribute(a.Name, (double)a);

                                    case XmlTypeCode.Float:
                                        return new XAttribute(a.Name, (float)a);

                                    case XmlTypeCode.HexBinary:
                                    case XmlTypeCode.Language:
                                        return new XAttribute(a.Name,
                                            ((string)a).ToLower());
                                }
                            }
                            return a;
                        }
                    );
        }

        private static XNode NormalizeNode(XNode node, bool havePSVI)
        {
            // trim comments and processing instructions from normalized tree
            if (node is XComment || node is XProcessingInstruction)
            {
                return null;
            }

            var e = node as XElement;
            if (e != null)
            {
                return NormalizeElement(e, havePSVI);
            }
            // Only thing left is XCData and XText, so clone them
            return node;
        }

        private static XElement NormalizeElement(XElement element, bool havePSVI)
        {
            if (havePSVI)
            {
                var dt = element.GetSchemaInfo();
                switch (dt.SchemaType.TypeCode)
                {
                    case XmlTypeCode.Boolean:
                        return new XElement(element.Name,
                            NormalizeAttributes(element, havePSVI),
                            (bool)element);

                    case XmlTypeCode.DateTime:
                        return new XElement(element.Name,
                            NormalizeAttributes(element, havePSVI),
                            (DateTime)element);

                    case XmlTypeCode.Decimal:
                        return new XElement(element.Name,
                            NormalizeAttributes(element, havePSVI),
                            (decimal)element);

                    case XmlTypeCode.Double:
                        return new XElement(element.Name,
                            NormalizeAttributes(element, havePSVI),
                            (double)element);

                    case XmlTypeCode.Float:
                        return new XElement(element.Name,
                            NormalizeAttributes(element, havePSVI),
                            (float)element);

                    case XmlTypeCode.HexBinary:
                    case XmlTypeCode.Language:
                        return new XElement(element.Name,
                            NormalizeAttributes(element, havePSVI),
                            ((string)element).ToLower());

                    default:
                        return new XElement(element.Name,
                            NormalizeAttributes(element, havePSVI),
                            element.Nodes().Select(n => NormalizeNode(n, havePSVI))
                        );
                }
            }
            else
            {
                return new XElement(element.Name,
                    NormalizeAttributes(element, havePSVI),
                    element.Nodes().Select(n => NormalizeNode(n, havePSVI))
                );
            }
        }
    }

    public class FileUtils
    {
        public static DirectoryInfo GetDateTimeStampedDirectoryInfo(string prefix)
        {
            var now = DateTime.Now;
            var dirName =
                prefix +
                string.Format("-{0:00}-{1:00}-{2:00}-{3:00}{4:00}{5:00}", now.Year - 2000, now.Month, now.Day, now.Hour,
                    now.Minute, now.Second);
            return new DirectoryInfo(dirName);
        }

        public static FileInfo GetDateTimeStampedFileInfo(string prefix, string suffix)
        {
            var now = DateTime.Now;
            var fileName =
                prefix +
                string.Format("-{0:00}-{1:00}-{2:00}-{3:00}{4:00}{5:00}", now.Year - 2000, now.Month, now.Day, now.Hour,
                    now.Minute, now.Second) +
                suffix;
            return new FileInfo(fileName);
        }

        public static void ThreadSafeCreateDirectory(DirectoryInfo dir)
        {
            while (true)
            {
                if (dir.Exists)
                {
                    break;
                }

                try
                {
                    dir.Create();
                    break;
                }
                catch (IOException)
                {
                    System.Threading.Thread.Sleep(50);
                }
            }
        }

        public static void ThreadSafeCopy(FileInfo sourceFile, FileInfo destFile)
        {
            while (true)
            {
                if (destFile.Exists)
                {
                    break;
                }

                try
                {
                    File.Copy(sourceFile.FullName, destFile.FullName);
                    break;
                }
                catch (IOException)
                {
                    System.Threading.Thread.Sleep(50);
                }
            }
        }

        public static void ThreadSafeCreateEmptyTextFileIfNotExist(FileInfo file)
        {
            while (true)
            {
                if (file.Exists)
                {
                    break;
                }

                try
                {
                    File.WriteAllText(file.FullName, "");
                    break;
                }
                catch (IOException)
                {
                    System.Threading.Thread.Sleep(50);
                }
            }
        }

        internal static void ThreadSafeAppendAllLines(FileInfo file, string[] strings)
        {
            while (true)
            {
                try
                {
                    File.AppendAllLines(file.FullName, strings);
                    break;
                }
                catch (IOException)
                {
                    System.Threading.Thread.Sleep(50);
                }
            }
        }

        public static List<string> GetFilesRecursive(DirectoryInfo dir, string searchPattern)
        {
            var fileList = new List<string>();
            GetFilesRecursiveInternal(dir, searchPattern, fileList);
            return fileList;
        }

        private static void GetFilesRecursiveInternal(DirectoryInfo dir, string searchPattern, List<string> fileList)
        {
            fileList.AddRange(dir.GetFiles(searchPattern).Select(file => file.FullName));
            foreach (var subdir in dir.GetDirectories())
            {
                GetFilesRecursiveInternal(subdir, searchPattern, fileList);
            }
        }

        public static List<string> GetFilesRecursive(DirectoryInfo dir)
        {
            var fileList = new List<string>();
            GetFilesRecursiveInternal(dir, fileList);
            return fileList;
        }

        private static void GetFilesRecursiveInternal(DirectoryInfo dir, List<string> fileList)
        {
            fileList.AddRange(dir.GetFiles().Select(file => file.FullName));
            foreach (var subdir in dir.GetDirectories())
            {
                GetFilesRecursiveInternal(subdir, fileList);
            }
        }

        public static void CopyStream(Stream source, Stream target)
        {
            const int bufSize = 0x4096;
            var buf = new byte[bufSize];
            int bytesRead;
            while ((bytesRead = source.Read(buf, 0, bufSize)) > 0)
            {
                target.Write(buf, 0, bytesRead);
            }
        }
    }

    public static class PtExtensions
    {
        public static XElement GetXElement(this XmlNode node)
        {
            var xDoc = new XDocument();
            using (var xmlWriter = xDoc.CreateWriter())
            {
                node.WriteTo(xmlWriter);
            }

            return xDoc.Root;
        }

        public static XmlNode GetXmlNode(this XElement element)
        {
            var xmlDoc = new XmlDocument();
            using (var xmlReader = element.CreateReader())
            {
                xmlDoc.Load(xmlReader);
            }

            return xmlDoc;
        }

        public static XDocument GetXDocument(this XmlDocument document)
        {
            var xDoc = new XDocument();
            using (var xmlWriter = xDoc.CreateWriter())
            {
                document.WriteTo(xmlWriter);
            }

            var decl = document.ChildNodes.OfType<XmlDeclaration>().FirstOrDefault();
            if (decl != null)
            {
                xDoc.Declaration = new XDeclaration(decl.Version, decl.Encoding, decl.Standalone);
            }

            return xDoc;
        }

        public static XmlDocument GetXmlDocument(this XDocument document)
        {
            var xmlDoc = new XmlDocument();
            using (var xmlReader = document.CreateReader())
            {
                xmlDoc.Load(xmlReader);
                if (document.Declaration != null)
                {
                    var dec = xmlDoc.CreateXmlDeclaration(document.Declaration.Version,
                        document.Declaration.Encoding, document.Declaration.Standalone);
                    xmlDoc.InsertBefore(dec, xmlDoc.FirstChild);
                }
            }
            return xmlDoc;
        }

        public static string StringConcatenate(this IEnumerable<string> source)
        {
            return source.Aggregate(
                new StringBuilder(),
                (sb, s) => sb.Append(s),
                sb => sb.ToString());
        }

        public static string StringConcatenate<T>(this IEnumerable<T> source, Func<T, string> projectionFunc)
        {
            return source.Aggregate(
                new StringBuilder(),
                (sb, i) => sb.Append(projectionFunc(i)),
                sb => sb.ToString());
        }

        public static IEnumerable<TResult> PtZip<TFirst, TSecond, TResult>(
            this IEnumerable<TFirst> first,
            IEnumerable<TSecond> second,
            Func<TFirst, TSecond, TResult> func)
        {
            using (var ie1 = first.GetEnumerator())
            using (var ie2 = second.GetEnumerator())
            {
                while (ie1.MoveNext() && ie2.MoveNext())
                {
                    yield return func(ie1.Current, ie2.Current);
                }
            }
        }

        public static IEnumerable<IGrouping<TKey, TSource>> GroupAdjacent<TSource, TKey>(
            this IEnumerable<TSource> source,
            Func<TSource, TKey> keySelector)
        {
            var last = default(TKey);
            var haveLast = false;
            var list = new List<TSource>();

            foreach (var s in source)
            {
                var k = keySelector(s);
                if (haveLast)
                {
                    if (!k.Equals(last))
                    {
                        yield return new GroupOfAdjacent<TSource, TKey>(list, last);

                        list = new List<TSource> { s };
                        last = k;
                    }
                    else
                    {
                        list.Add(s);
                        last = k;
                    }
                }
                else
                {
                    list.Add(s);
                    last = k;
                    haveLast = true;
                }
            }
            if (haveLast)
            {
                yield return new GroupOfAdjacent<TSource, TKey>(list, last);
            }
        }

        private static void InitializeSiblingsReverseDocumentOrder(XElement element)
        {
            XElement prev = null;
            foreach (var e in element.Elements())
            {
                e.AddAnnotation(new SiblingsReverseDocumentOrderInfo { PreviousSibling = prev });
                prev = e;
            }
        }

        public static IEnumerable<XElement> SiblingsBeforeSelfReverseDocumentOrder(
            this XElement element)
        {
            if (element.Annotation<SiblingsReverseDocumentOrderInfo>() == null)
            {
                InitializeSiblingsReverseDocumentOrder(element.Parent);
            }

            var current = element;
            while (true)
            {
                var previousElement = current
                    .Annotation<SiblingsReverseDocumentOrderInfo>()
                    .PreviousSibling;
                if (previousElement == null)
                {
                    yield break;
                }

                yield return previousElement;

                current = previousElement;
            }
        }

        private static void InitializeDescendantsReverseDocumentOrder(XElement element)
        {
            XElement prev = null;
            foreach (var e in element.Descendants())
            {
                e.AddAnnotation(new DescendantsReverseDocumentOrderInfo { PreviousElement = prev });
                prev = e;
            }
        }

        public static IEnumerable<XElement> DescendantsBeforeSelfReverseDocumentOrder(
            this XElement element)
        {
            if (element.Annotation<DescendantsReverseDocumentOrderInfo>() == null)
            {
                InitializeDescendantsReverseDocumentOrder(element.AncestorsAndSelf().Last());
            }

            var current = element;
            while (true)
            {
                var previousElement = current
                    .Annotation<DescendantsReverseDocumentOrderInfo>()
                    .PreviousElement;
                if (previousElement == null)
                {
                    yield break;
                }

                yield return previousElement;

                current = previousElement;
            }
        }

        private static void InitializeDescendantsTrimmedReverseDocumentOrder(XElement element, XName trimName)
        {
            XElement prev = null;
            foreach (var e in element.DescendantsTrimmed(trimName))
            {
                e.AddAnnotation(new DescendantsTrimmedReverseDocumentOrderInfo { PreviousElement = prev });
                prev = e;
            }
        }

        public static IEnumerable<XElement> DescendantsTrimmedBeforeSelfReverseDocumentOrder(
            this XElement element, XName trimName)
        {
            if (element.Annotation<DescendantsTrimmedReverseDocumentOrderInfo>() == null)
            {
                var ances = element.AncestorsAndSelf(W.txbxContent).FirstOrDefault() ??
                                 element.AncestorsAndSelf().Last();
                InitializeDescendantsTrimmedReverseDocumentOrder(ances, trimName);
            }

            var current = element;
            while (true)
            {
                var previousElement = current
                    .Annotation<DescendantsTrimmedReverseDocumentOrderInfo>()
                    .PreviousElement;
                if (previousElement == null)
                {
                    yield break;
                }

                yield return previousElement;

                current = previousElement;
            }
        }

        public static string ToStringNewLineOnAttributes(this XElement element)
        {
            var settings = new XmlWriterSettings
            {
                Indent = true,
                OmitXmlDeclaration = true,
                NewLineOnAttributes = true
            };
            var stringBuilder = new StringBuilder();
            using (var stringWriter = new StringWriter(stringBuilder))
            using (var xmlWriter = XmlWriter.Create(stringWriter, settings))
            {
                element.WriteTo(xmlWriter);
            }

            return stringBuilder.ToString();
        }

        public static IEnumerable<XElement> DescendantsTrimmed(this XElement element,
            XName trimName)
        {
            return DescendantsTrimmed(element, e => e.Name == trimName);
        }

        public static IEnumerable<XElement> DescendantsTrimmed(this XElement element,
            Func<XElement, bool> predicate)
        {
            var iteratorStack = new Stack<IEnumerator<XElement>>();
            iteratorStack.Push(element.Elements().GetEnumerator());
            while (iteratorStack.Count > 0)
            {
                while (iteratorStack.Peek().MoveNext())
                {
                    var currentXElement = iteratorStack.Peek().Current;
                    if (predicate(currentXElement))
                    {
                        yield return currentXElement;
                        continue;
                    }
                    yield return currentXElement;
                    iteratorStack.Push(currentXElement.Elements().GetEnumerator());
                }
                iteratorStack.Pop();
            }
        }

        public static IEnumerable<TResult> Rollup<TSource, TResult>(
            this IEnumerable<TSource> source,
            TResult seed,
            Func<TSource, TResult, TResult> projection)
        {
            var nextSeed = seed;
            foreach (var src in source)
            {
                var projectedValue = projection(src, nextSeed);
                nextSeed = projectedValue;
                yield return projectedValue;
            }
        }

        public static IEnumerable<TResult> Rollup<TSource, TResult>(
            this IEnumerable<TSource> source,
            TResult seed,
            Func<TSource, TResult, int, TResult> projection)
        {
            var nextSeed = seed;
            var index = 0;
            foreach (var src in source)
            {
                var projectedValue = projection(src, nextSeed, index++);
                nextSeed = projectedValue;
                yield return projectedValue;
            }
        }

        public static IEnumerable<TSource> SequenceAt<TSource>(this TSource[] source, int index)
        {
            var i = index;
            while (i < source.Length)
            {
                yield return source[i++];
            }
        }

        public static IEnumerable<T> SkipLast<T>(this IEnumerable<T> source, int count)
        {
            var saveList = new Queue<T>();
            var saved = 0;
            foreach (var item in source)
            {
                if (saved < count)
                {
                    saveList.Enqueue(item);
                    ++saved;
                    continue;
                }

                saveList.Enqueue(item);
                yield return saveList.Dequeue();
            }
        }

        public static bool? ToBoolean(this XAttribute a)
        {
            if (a == null)
            {
                return null;
            }

            var s = ((string)a).ToLower();
            switch (s)
            {
                case "1":
                    return true;

                case "0":
                    return false;

                case "true":
                    return true;

                case "false":
                    return false;

                case "on":
                    return true;

                case "off":
                    return false;

                default:
                    return (bool)a;
            }
        }

        private static string GetQName(XElement xe)
        {
            var prefix = xe.GetPrefixOfNamespace(xe.Name.Namespace);
            if (xe.Name.Namespace == XNamespace.None || prefix == null)
            {
                return xe.Name.LocalName;
            }

            return prefix + ":" + xe.Name.LocalName;
        }

        private static string GetQName(XAttribute xa)
        {
            var prefix = xa.Parent != null ? xa.Parent.GetPrefixOfNamespace(xa.Name.Namespace) : null;
            if (xa.Name.Namespace == XNamespace.None || prefix == null)
            {
                return xa.Name.ToString();
            }

            return prefix + ":" + xa.Name.LocalName;
        }

        private static string NameWithPredicate(XElement el)
        {
            if (el.Parent != null && el.Parent.Elements(el.Name).Count() != 1)
            {
                return GetQName(el) + "[" +
                    (el.ElementsBeforeSelf(el.Name).Count() + 1) + "]";
            }
            else
            {
                return GetQName(el);
            }
        }

        public static string StrCat<T>(this IEnumerable<T> source,
            string separator)
        {
            return source.Aggregate(new StringBuilder(),
                       (sb, i) => sb
                           .Append(i.ToString())
                           .Append(separator),
                       s => s.ToString());
        }

        public static string GetXPath(this XObject xobj)
        {
            if (xobj.Parent == null)
            {
                var doc = xobj as XDocument;
                if (doc != null)
                {
                    return ".";
                }

                var el = xobj as XElement;
                if (el != null)
                {
                    return "/" + NameWithPredicate(el);
                }

                var xt = xobj as XText;
                if (xt != null)
                {
                    return null;
                }

                //
                //the following doesn't work because the XPath data
                //model doesn't include white space text nodes that
                //are children of the document.
                //
                //return
                //    "/" +
                //    (
                //        xt
                //        .Document
                //        .Nodes()
                //        .OfType<XText>()
                //        .Count() != 1 ?
                //        "text()[" +
                //        (xt
                //        .NodesBeforeSelf()
                //        .OfType<XText>()
                //        .Count() + 1) + "]" :
                //        "text()"
                //    );
                //
                var com = xobj as XComment;
                if (com != null && com.Document != null)
                {
                    return
                        "/" +
                        (
                            com
                                .Document
                                .Nodes()
                                .OfType<XComment>()
                                .Count() != 1
                                ? "comment()[" +
                                  (com
                                       .NodesBeforeSelf()
                                       .OfType<XComment>()
                                       .Count() + 1) +
                                  "]"
                                : "comment()"
                        );
                }

                var pi = xobj as XProcessingInstruction;
                if (pi != null)
                {
                    return
                        "/" +
                        (
                            pi.Document != null && pi.Document.Nodes().OfType<XProcessingInstruction>().Count() != 1
                                ? "processing-instruction()[" +
                                  (pi
                                       .NodesBeforeSelf()
                                       .OfType<XProcessingInstruction>()
                                       .Count() + 1) +
                                  "]"
                                : "processing-instruction()"
                        );
                }

                return null;
            }
            else
            {
                var el = xobj as XElement;
                if (el != null)
                {
                    return
                        "/" +
                        el
                            .Ancestors()
                            .InDocumentOrder()
                            .Select(e => NameWithPredicate(e))
                            .StrCat("/") +
                        NameWithPredicate(el);
                }

                var at = xobj as XAttribute;
                if (at != null && at.Parent != null)
                {
                    return
                        "/" +
                        at
                            .Parent
                            .AncestorsAndSelf()
                            .InDocumentOrder()
                            .Select(e => NameWithPredicate(e))
                            .StrCat("/") +
                        "@" + GetQName(at);
                }

                var com = xobj as XComment;
                if (com != null && com.Parent != null)
                {
                    return
                        "/" +
                        com
                            .Parent
                            .AncestorsAndSelf()
                            .InDocumentOrder()
                            .Select(e => NameWithPredicate(e))
                            .StrCat("/") +
                        (
                            com
                                .Parent
                                .Nodes()
                                .OfType<XComment>()
                                .Count() != 1
                                ? "comment()[" +
                                  (com
                                       .NodesBeforeSelf()
                                       .OfType<XComment>()
                                       .Count() + 1) + "]"
                                : "comment()"
                        );
                }

                var cd = xobj as XCData;
                if (cd != null && cd.Parent != null)
                {
                    return
                        "/" +
                        cd
                            .Parent
                            .AncestorsAndSelf()
                            .InDocumentOrder()
                            .Select(e => NameWithPredicate(e))
                            .StrCat("/") +
                        (
                            cd
                                .Parent
                                .Nodes()
                                .OfType<XText>()
                                .Count() != 1
                                ? "text()[" +
                                  (cd
                                       .NodesBeforeSelf()
                                       .OfType<XText>()
                                       .Count() + 1) + "]"
                                : "text()"
                        );
                }

                var tx = xobj as XText;
                if (tx != null && tx.Parent != null)
                {
                    return
                        "/" +
                        tx
                            .Parent
                            .AncestorsAndSelf()
                            .InDocumentOrder()
                            .Select(e => NameWithPredicate(e))
                            .StrCat("/") +
                        (
                            tx
                                .Parent
                                .Nodes()
                                .OfType<XText>()
                                .Count() != 1
                                ? "text()[" +
                                  (tx
                                       .NodesBeforeSelf()
                                       .OfType<XText>()
                                       .Count() + 1) + "]"
                                : "text()"
                        );
                }

                var pi = xobj as XProcessingInstruction;
                if (pi != null && pi.Parent != null)
                {
                    return
                        "/" +
                        pi
                            .Parent
                            .AncestorsAndSelf()
                            .InDocumentOrder()
                            .Select(e => NameWithPredicate(e))
                            .StrCat("/") +
                        (
                            pi
                                .Parent
                                .Nodes()
                                .OfType<XProcessingInstruction>()
                                .Count() != 1
                                ? "processing-instruction()[" +
                                  (pi
                                       .NodesBeforeSelf()
                                       .OfType<XProcessingInstruction>()
                                       .Count() + 1) + "]"
                                : "processing-instruction()"
                        );
                }

                return null;
            }
        }
    }

    public class ExecutableRunner
    {
        public class RunResults
        {
            public int ExitCode { get; set; }
            public Exception RunException { get; set; }
            public StringBuilder Output { get; set; }
            public StringBuilder Error { get; set; }
        }

        public static RunResults RunExecutable(string executablePath, string arguments, string workingDirectory)
        {
            var runResults = new RunResults
            {
                Output = new StringBuilder(),
                Error = new StringBuilder(),
                RunException = null
            };
            try
            {
                if (File.Exists(executablePath))
                {
                    using (var proc = new Process())
                    {
                        proc.StartInfo.FileName = executablePath;
                        proc.StartInfo.Arguments = arguments;
                        proc.StartInfo.WorkingDirectory = workingDirectory;
                        proc.StartInfo.UseShellExecute = false;
                        proc.StartInfo.RedirectStandardOutput = true;
                        proc.StartInfo.RedirectStandardError = true;
                        proc.OutputDataReceived +=
                            (o, e) => runResults.Output.Append(e.Data).Append(Environment.NewLine);
                        proc.ErrorDataReceived +=
                            (o, e) => runResults.Error.Append(e.Data).Append(Environment.NewLine);
                        proc.Start();
                        proc.BeginOutputReadLine();
                        proc.BeginErrorReadLine();
                        proc.WaitForExit();
                        runResults.ExitCode = proc.ExitCode;
                    }
                }
                else
                {
                    throw new ArgumentException("Invalid executable path.", "executablePath");
                }
            }
            catch (Exception e)
            {
                runResults.RunException = e;
            }
            return runResults;
        }
    }

    public class SiblingsReverseDocumentOrderInfo
    {
        public XElement PreviousSibling { get; set; }
    }

    public class DescendantsReverseDocumentOrderInfo
    {
        public XElement PreviousElement { get; set; }
    }

    public class DescendantsTrimmedReverseDocumentOrderInfo
    {
        public XElement PreviousElement { get; set; }
    }

    public class GroupOfAdjacent<TSource, TKey> : IGrouping<TKey, TSource>
    {
        public GroupOfAdjacent(List<TSource> source, TKey key)
        {
            GroupList = source;
            Key = key;
        }

        public TKey Key { get; set; }
        private List<TSource> GroupList { get; set; }

        IEnumerator IEnumerable.GetEnumerator()
        {
            return ((IEnumerable<TSource>)this).GetEnumerator();
        }

        IEnumerator<TSource> IEnumerable<TSource>.GetEnumerator()
        {
            return ((IEnumerable<TSource>)GroupList).GetEnumerator();
        }
    }

    public static class PtBucketTimer
    {
        private class BucketInfo
        {
            public int Count;
            public TimeSpan Time;
        }

        public static string LastBucket = null;
        private static DateTime LastTime;
        private static Dictionary<string, BucketInfo> Buckets;

        public static void Bucket(string bucket)
        {
            var now = DateTime.Now;
            if (LastBucket != null)
                AddToBuckets(now);
            LastBucket = bucket;
            LastTime = now;
        }

        public static void End()
        {
            DateTime now = DateTime.Now;
            if (LastBucket != null)
                AddToBuckets(now);
            LastBucket = null;
        }

        private static void AddToBuckets(DateTime now)
        {
            TimeSpan d = now - LastTime;

            if (Buckets.ContainsKey(LastBucket))
            {
<<<<<<< HEAD
                var d = now - LastTime;
                if (Buckets.ContainsKey(LastBucket))
                {
                    Buckets[LastBucket].Count = Buckets[LastBucket].Count + 1;
                    Buckets[LastBucket].Time += d;
                }
                else
=======
                Buckets[LastBucket].Count += 1;
                Buckets[LastBucket].Time += d;
            }
            else
            {
                Buckets.Add(LastBucket, new BucketInfo()
>>>>>>> fb782e8b
                {
                    Count = 1,
                    Time = d,
                });
            }
            LastTime = now;
        }

        public static string DumpBucketsByKey()
        {
            var sb = new StringBuilder();
            foreach (var bucket in Buckets.OrderBy(b => b.Key))
            {
                var ts = bucket.Value.Time.ToString();
                if (ts.Contains('.'))
                {
                    ts = ts.Substring(0, ts.Length - 5);
<<<<<<< HEAD
                }

                var s = bucket.Key.PadRight(60, '-') + "  " + string.Format("{0:00000000}", bucket.Value.Count) + "  " + ts;
=======
                string s = bucket.Key.PadRight(80, '-') + "  " + string.Format("{0:00000000}", bucket.Value.Count) + "  " + ts;
>>>>>>> fb782e8b
                sb.Append(s + Environment.NewLine);
            }
            var total = Buckets
                .Aggregate(TimeSpan.Zero, (t, b) => t + b.Value.Time);
            var tz = total.ToString();
            sb.Append(string.Format("Total: {0}", tz.Substring(0, tz.Length - 5)));
            return sb.ToString();
        }

        public static string DumpBucketsToCsvByKey()
        {
            StringBuilder sb = new StringBuilder();
            foreach (var bucket in Buckets.OrderBy(b => b.Key))
            {
                string ts = bucket.Value.Time.TotalMilliseconds.ToString();
                if (ts.Contains('.'))
                    ts = ts.Substring(0, ts.Length - 5);
                string s = bucket.Key + "," + bucket.Value.Count.ToString() + "," + ts;
                sb.Append(s + Environment.NewLine);
            }
            return sb.ToString();
        }

        public static string DumpBucketsByTime()
        {
            var sb = new StringBuilder();
            foreach (var bucket in Buckets.OrderBy(b => b.Value.Time))
            {
                var ts = bucket.Value.Time.ToString();
                if (ts.Contains('.'))
                {
                    ts = ts.Substring(0, ts.Length - 5);
<<<<<<< HEAD
                }

                var s = bucket.Key.PadRight(60, '-') + "  " + string.Format("{0:00000000}", bucket.Value.Count) + "  " + ts;
=======
                string s = bucket.Key.PadRight(80, '-') + "  " + string.Format("{0:00000000}", bucket.Value.Count) + "  " + ts;
>>>>>>> fb782e8b
                sb.Append(s + Environment.NewLine);
            }
            var total = Buckets
                .Aggregate(TimeSpan.Zero, (t, b) => t + b.Value.Time);
            var tz = total.ToString();
            sb.Append(string.Format("Total: {0}", tz.Substring(0, tz.Length - 5)));
            return sb.ToString();
        }

        public static void Init()
        {
            LastBucket = null;
            Buckets = new Dictionary<string, BucketInfo>();
        }
    }
    
    public class XEntity : XText
    {
        public override void WriteTo(XmlWriter writer)
        {
            if (Value.Substring(0, 1) == "#")
            {
                var e = string.Format("&{0};", Value);
                writer.WriteRaw(e);
            }
            else
            {
                writer.WriteEntityRef(Value);
            }
        }

        public XEntity(string value) : base(value)
        {
        }
    }

    public static class Xsi
    {
        public static readonly XNamespace xsi = "http://www.w3.org/2001/XMLSchema-instance";
        public static readonly XName schemaLocation = xsi + "schemaLocation";
        public static readonly XName noNamespaceSchemaLocation = xsi + "noNamespaceSchemaLocation";
    }
}<|MERGE_RESOLUTION|>--- conflicted
+++ resolved
@@ -1294,7 +1294,7 @@
 
         public static void Bucket(string bucket)
         {
-            var now = DateTime.Now;
+            DateTime now = DateTime.Now;
             if (LastBucket != null)
                 AddToBuckets(now);
             LastBucket = bucket;
@@ -1315,22 +1315,12 @@
 
             if (Buckets.ContainsKey(LastBucket))
             {
-<<<<<<< HEAD
-                var d = now - LastTime;
-                if (Buckets.ContainsKey(LastBucket))
-                {
-                    Buckets[LastBucket].Count = Buckets[LastBucket].Count + 1;
-                    Buckets[LastBucket].Time += d;
-                }
-                else
-=======
                 Buckets[LastBucket].Count += 1;
                 Buckets[LastBucket].Time += d;
             }
             else
             {
                 Buckets.Add(LastBucket, new BucketInfo()
->>>>>>> fb782e8b
                 {
                     Count = 1,
                     Time = d,
@@ -1344,17 +1334,10 @@
             var sb = new StringBuilder();
             foreach (var bucket in Buckets.OrderBy(b => b.Key))
             {
-                var ts = bucket.Value.Time.ToString();
+                string ts = bucket.Value.Time.ToString();
                 if (ts.Contains('.'))
-                {
                     ts = ts.Substring(0, ts.Length - 5);
-<<<<<<< HEAD
-                }
-
-                var s = bucket.Key.PadRight(60, '-') + "  " + string.Format("{0:00000000}", bucket.Value.Count) + "  " + ts;
-=======
                 string s = bucket.Key.PadRight(80, '-') + "  " + string.Format("{0:00000000}", bucket.Value.Count) + "  " + ts;
->>>>>>> fb782e8b
                 sb.Append(s + Environment.NewLine);
             }
             var total = Buckets
@@ -1387,13 +1370,9 @@
                 if (ts.Contains('.'))
                 {
                     ts = ts.Substring(0, ts.Length - 5);
-<<<<<<< HEAD
-                }
-
-                var s = bucket.Key.PadRight(60, '-') + "  " + string.Format("{0:00000000}", bucket.Value.Count) + "  " + ts;
-=======
-                string s = bucket.Key.PadRight(80, '-') + "  " + string.Format("{0:00000000}", bucket.Value.Count) + "  " + ts;
->>>>>>> fb782e8b
+                }
+
+                string s = bucket.Key.PadRight(60, '-') + "  " + string.Format("{0:00000000}", bucket.Value.Count) + "  " + ts;
                 sb.Append(s + Environment.NewLine);
             }
             var total = Buckets
